// The MIT License
//
// Copyright (c) 2020 Temporal Technologies Inc.  All rights reserved.
//
// Copyright (c) 2020 Uber Technologies, Inc.
//
// Permission is hereby granted, free of charge, to any person obtaining a copy
// of this software and associated documentation files (the "Software"), to deal
// in the Software without restriction, including without limitation the rights
// to use, copy, modify, merge, publish, distribute, sublicense, and/or sell
// copies of the Software, and to permit persons to whom the Software is
// furnished to do so, subject to the following conditions:
//
// The above copyright notice and this permission notice shall be included in
// all copies or substantial portions of the Software.
//
// THE SOFTWARE IS PROVIDED "AS IS", WITHOUT WARRANTY OF ANY KIND, EXPRESS OR
// IMPLIED, INCLUDING BUT NOT LIMITED TO THE WARRANTIES OF MERCHANTABILITY,
// FITNESS FOR A PARTICULAR PURPOSE AND NONINFRINGEMENT. IN NO EVENT SHALL THE
// AUTHORS OR COPYRIGHT HOLDERS BE LIABLE FOR ANY CLAIM, DAMAGES OR OTHER
// LIABILITY, WHETHER IN AN ACTION OF CONTRACT, TORT OR OTHERWISE, ARISING FROM,
// OUT OF OR IN CONNECTION WITH THE SOFTWARE OR THE USE OR OTHER DEALINGS IN
// THE SOFTWARE.

package history

import (
	"testing"

	"github.com/golang/mock/gomock"
	"github.com/stretchr/testify/require"
	"github.com/stretchr/testify/suite"
	commonpb "go.temporal.io/temporal-proto/common"
	decisionpb "go.temporal.io/temporal-proto/decision"
	executionpb "go.temporal.io/temporal-proto/execution"
	"go.temporal.io/temporal-proto/serviceerror"
	tasklistpb "go.temporal.io/temporal-proto/tasklist"

	"github.com/temporalio/temporal/.gen/proto/persistenceblobs"
	"github.com/temporalio/temporal/common/cache"
	"github.com/temporalio/temporal/common/cluster"
	"github.com/temporalio/temporal/common/definition"
	"github.com/temporalio/temporal/common/log"
	"github.com/temporalio/temporal/common/service/dynamicconfig"
)

type (
	decisionAttrValidatorSuite struct {
		suite.Suite
		*require.Assertions

		controller         *gomock.Controller
		mockNamespaceCache *cache.MockNamespaceCache

		validator *decisionAttrValidator

		testNamespaceID       string
		testTargetNamespaceID string
	}
)

func TestDecisionAttrValidatorSuite(t *testing.T) {
	s := new(decisionAttrValidatorSuite)
	suite.Run(t, s)
}

func (s *decisionAttrValidatorSuite) SetupSuite() {
	s.testNamespaceID = "test namespace ID"
	s.testTargetNamespaceID = "test target namespace ID"
}

func (s *decisionAttrValidatorSuite) TearDownSuite() {
}

func (s *decisionAttrValidatorSuite) SetupTest() {
	s.Assertions = require.New(s.T())

	s.controller = gomock.NewController(s.T())
	s.mockNamespaceCache = cache.NewMockNamespaceCache(s.controller)
	config := &Config{
		MaxIDLengthLimit:                  dynamicconfig.GetIntPropertyFn(1000),
		ValidSearchAttributes:             dynamicconfig.GetMapPropertyFn(definition.GetDefaultIndexedKeys()),
		SearchAttributesNumberOfKeysLimit: dynamicconfig.GetIntPropertyFilteredByNamespace(100),
		SearchAttributesSizeOfValueLimit:  dynamicconfig.GetIntPropertyFilteredByNamespace(2 * 1024),
		SearchAttributesTotalSizeLimit:    dynamicconfig.GetIntPropertyFilteredByNamespace(40 * 1024),
	}
	s.validator = newDecisionAttrValidator(
		s.mockNamespaceCache,
		config,
		log.NewNoop(),
	)
}

func (s *decisionAttrValidatorSuite) TearDownTest() {
	s.controller.Finish()
}

func (s *decisionAttrValidatorSuite) TestValidateSignalExternalWorkflowExecutionAttributes() {
	namespaceEntry := cache.NewLocalNamespaceCacheEntryForTest(
		&persistenceblobs.NamespaceInfo{Name: s.testNamespaceID},
		nil,
		cluster.TestCurrentClusterName,
		nil,
	)
	targetNamespaceEntry := cache.NewLocalNamespaceCacheEntryForTest(
		&persistenceblobs.NamespaceInfo{Name: s.testTargetNamespaceID},
		nil,
		cluster.TestCurrentClusterName,
		nil,
	)

	s.mockNamespaceCache.EXPECT().GetNamespaceByID(s.testNamespaceID).Return(namespaceEntry, nil).AnyTimes()
	s.mockNamespaceCache.EXPECT().GetNamespaceByID(s.testTargetNamespaceID).Return(targetNamespaceEntry, nil).AnyTimes()

	var attributes *decisionpb.SignalExternalWorkflowExecutionDecisionAttributes

	err := s.validator.validateSignalExternalWorkflowExecutionAttributes(s.testNamespaceID, s.testTargetNamespaceID, attributes)
	s.EqualError(err, "SignalExternalWorkflowExecutionDecisionAttributes is not set on decision.")

	attributes = &decisionpb.SignalExternalWorkflowExecutionDecisionAttributes{}
	err = s.validator.validateSignalExternalWorkflowExecutionAttributes(s.testNamespaceID, s.testTargetNamespaceID, attributes)
	s.EqualError(err, "Execution is nil on decision.")

	attributes.Execution = &executionpb.WorkflowExecution{}
	attributes.Execution.WorkflowId = "workflow-id"
	err = s.validator.validateSignalExternalWorkflowExecutionAttributes(s.testNamespaceID, s.testTargetNamespaceID, attributes)
	s.EqualError(err, "SignalName is not set on decision.")

	attributes.Execution.RunId = "run-id"
	err = s.validator.validateSignalExternalWorkflowExecutionAttributes(s.testNamespaceID, s.testTargetNamespaceID, attributes)
	s.EqualError(err, "Invalid RunId set on decision.")
	attributes.Execution.RunId = testRunID

	attributes.SignalName = "my signal name"
	err = s.validator.validateSignalExternalWorkflowExecutionAttributes(s.testNamespaceID, s.testTargetNamespaceID, attributes)
	s.NoError(err)

	attributes.Input = []byte("test input")
	err = s.validator.validateSignalExternalWorkflowExecutionAttributes(s.testNamespaceID, s.testTargetNamespaceID, attributes)
	s.NoError(err)
}

func (s *decisionAttrValidatorSuite) TestValidateUpsertWorkflowSearchAttributes() {
	namespace := "testNamespace"
	var attributes *decisionpb.UpsertWorkflowSearchAttributesDecisionAttributes

	err := s.validator.validateUpsertWorkflowSearchAttributes(namespace, attributes)
	s.EqualError(err, "UpsertWorkflowSearchAttributesDecisionAttributes is not set on decision.")

	attributes = &decisionpb.UpsertWorkflowSearchAttributesDecisionAttributes{}
	err = s.validator.validateUpsertWorkflowSearchAttributes(namespace, attributes)
	s.EqualError(err, "SearchAttributes is not set on decision.")

	attributes.SearchAttributes = &commonpb.SearchAttributes{}
	err = s.validator.validateUpsertWorkflowSearchAttributes(namespace, attributes)
	s.EqualError(err, "IndexedFields is empty on decision.")

<<<<<<< HEAD
	attributes.SearchAttributes.IndexedFields = map[string][]byte{"CustomKeywordField": []byte(`bytes`)}
	err = s.validator.validateUpsertWorkflowSearchAttributes(namespace, attributes)
=======
	attributes.SearchAttributes.IndexedFields = map[string][]byte{"CustomKeywordField": []byte(`"bytes"`)}
	err = s.validator.validateUpsertWorkflowSearchAttributes(domainName, attributes)
>>>>>>> 651a26b2
	s.Nil(err)
}

func (s *decisionAttrValidatorSuite) TestValidateCrossNamespaceCall_LocalToLocal() {
	namespaceEntry := cache.NewLocalNamespaceCacheEntryForTest(
		&persistenceblobs.NamespaceInfo{Name: s.testNamespaceID},
		nil,
		cluster.TestCurrentClusterName,
		nil,
	)
	targetNamespaceEntry := cache.NewLocalNamespaceCacheEntryForTest(
		&persistenceblobs.NamespaceInfo{Name: s.testTargetNamespaceID},
		nil,
		cluster.TestCurrentClusterName,
		nil,
	)

	s.mockNamespaceCache.EXPECT().GetNamespaceByID(s.testNamespaceID).Return(namespaceEntry, nil).Times(1)
	s.mockNamespaceCache.EXPECT().GetNamespaceByID(s.testTargetNamespaceID).Return(targetNamespaceEntry, nil).Times(1)

	err := s.validator.validateCrossNamespaceCall(s.testNamespaceID, s.testTargetNamespaceID)
	s.Nil(err)
}

func (s *decisionAttrValidatorSuite) TestValidateCrossNamespaceCall_LocalToEffectiveLocal_SameCluster() {
	namespaceEntry := cache.NewLocalNamespaceCacheEntryForTest(
		&persistenceblobs.NamespaceInfo{Name: s.testNamespaceID},
		nil,
		cluster.TestCurrentClusterName,
		nil,
	)
	targetNamespaceEntry := cache.NewGlobalNamespaceCacheEntryForTest(
		&persistenceblobs.NamespaceInfo{Name: s.testTargetNamespaceID},
		nil,
		&persistenceblobs.NamespaceReplicationConfig{
			ActiveClusterName: cluster.TestCurrentClusterName,
			Clusters:          []string{ cluster.TestCurrentClusterName },
		},
		1234,
		nil,
	)

	s.mockNamespaceCache.EXPECT().GetNamespaceByID(s.testNamespaceID).Return(namespaceEntry, nil).Times(1)
	s.mockNamespaceCache.EXPECT().GetNamespaceByID(s.testTargetNamespaceID).Return(targetNamespaceEntry, nil).Times(1)

	err := s.validator.validateCrossNamespaceCall(s.testNamespaceID, s.testTargetNamespaceID)
	s.Nil(err)
}

func (s *decisionAttrValidatorSuite) TestValidateCrossNamespaceCall_LocalToEffectiveLocal_DiffCluster() {
	namespaceEntry := cache.NewLocalNamespaceCacheEntryForTest(
		&persistenceblobs.NamespaceInfo{Name: s.testNamespaceID},
		nil,
		cluster.TestCurrentClusterName,
		nil,
	)
	targetNamespaceEntry := cache.NewGlobalNamespaceCacheEntryForTest(
		&persistenceblobs.NamespaceInfo{Name: s.testTargetNamespaceID},
		nil,
		&persistenceblobs.NamespaceReplicationConfig{
			ActiveClusterName: cluster.TestAlternativeClusterName,
			Clusters:          []string{ cluster.TestAlternativeClusterName },
		},
		1234,
		nil,
	)

	s.mockNamespaceCache.EXPECT().GetNamespaceByID(s.testNamespaceID).Return(namespaceEntry, nil).Times(1)
	s.mockNamespaceCache.EXPECT().GetNamespaceByID(s.testTargetNamespaceID).Return(targetNamespaceEntry, nil).Times(1)

	err := s.validator.validateCrossNamespaceCall(s.testNamespaceID, s.testTargetNamespaceID)
	s.IsType(&serviceerror.InvalidArgument{}, err)
}

func (s *decisionAttrValidatorSuite) TestValidateCrossNamespaceCall_LocalToGlobal() {
	namespaceEntry := cache.NewLocalNamespaceCacheEntryForTest(
		&persistenceblobs.NamespaceInfo{Name: s.testNamespaceID},
		nil,
		cluster.TestCurrentClusterName,
		nil,
	)
	targetNamespaceEntry := cache.NewGlobalNamespaceCacheEntryForTest(
		&persistenceblobs.NamespaceInfo{Name: s.testTargetNamespaceID},
		nil,
		&persistenceblobs.NamespaceReplicationConfig{
			ActiveClusterName: cluster.TestCurrentClusterName,
			Clusters: []string{
				cluster.TestCurrentClusterName,
				cluster.TestAlternativeClusterName,
			},
		},
		1234,
		nil,
	)

	s.mockNamespaceCache.EXPECT().GetNamespaceByID(s.testNamespaceID).Return(namespaceEntry, nil).Times(1)
	s.mockNamespaceCache.EXPECT().GetNamespaceByID(s.testTargetNamespaceID).Return(targetNamespaceEntry, nil).Times(1)

	err := s.validator.validateCrossNamespaceCall(s.testNamespaceID, s.testTargetNamespaceID)
	s.IsType(&serviceerror.InvalidArgument{}, err)
}

func (s *decisionAttrValidatorSuite) TestValidateCrossNamespaceCall_EffectiveLocalToLocal_SameCluster() {
	namespaceEntry := cache.NewGlobalNamespaceCacheEntryForTest(
		&persistenceblobs.NamespaceInfo{Name: s.testNamespaceID},
		nil,
		&persistenceblobs.NamespaceReplicationConfig{
			ActiveClusterName: cluster.TestCurrentClusterName,
			Clusters:          []string{ cluster.TestCurrentClusterName },
		},
		1234,
		nil,
	)
	targetNamespaceEntry := cache.NewLocalNamespaceCacheEntryForTest(
		&persistenceblobs.NamespaceInfo{Name: s.testTargetNamespaceID},
		nil,
		cluster.TestCurrentClusterName,
		nil,
	)

	s.mockNamespaceCache.EXPECT().GetNamespaceByID(s.testNamespaceID).Return(namespaceEntry, nil).Times(1)
	s.mockNamespaceCache.EXPECT().GetNamespaceByID(s.testTargetNamespaceID).Return(targetNamespaceEntry, nil).Times(1)

	err := s.validator.validateCrossNamespaceCall(s.testNamespaceID, s.testTargetNamespaceID)
	s.Nil(err)
}

func (s *decisionAttrValidatorSuite) TestValidateCrossNamespaceCall_EffectiveLocalToLocal_DiffCluster() {
	namespaceEntry := cache.NewGlobalNamespaceCacheEntryForTest(
		&persistenceblobs.NamespaceInfo{Name: s.testNamespaceID},
		nil,
		&persistenceblobs.NamespaceReplicationConfig{
			ActiveClusterName: cluster.TestAlternativeClusterName,
			Clusters:          []string{ cluster.TestAlternativeClusterName },
		},
		1234,
		nil,
	)
	targetNamespaceEntry := cache.NewLocalNamespaceCacheEntryForTest(
		&persistenceblobs.NamespaceInfo{Name: s.testTargetNamespaceID},
		nil,
		cluster.TestCurrentClusterName,
		nil,
	)

	s.mockNamespaceCache.EXPECT().GetNamespaceByID(s.testNamespaceID).Return(namespaceEntry, nil).Times(1)
	s.mockNamespaceCache.EXPECT().GetNamespaceByID(s.testTargetNamespaceID).Return(targetNamespaceEntry, nil).Times(1)

	err := s.validator.validateCrossNamespaceCall(s.testNamespaceID, s.testTargetNamespaceID)
	s.IsType(&serviceerror.InvalidArgument{}, err)
}

func (s *decisionAttrValidatorSuite) TestValidateCrossNamespaceCall_EffectiveLocalToEffectiveLocal_SameCluster() {
	namespaceEntry := cache.NewGlobalNamespaceCacheEntryForTest(
		&persistenceblobs.NamespaceInfo{Name: s.testNamespaceID},
		nil,
		&persistenceblobs.NamespaceReplicationConfig{
			ActiveClusterName: cluster.TestCurrentClusterName,
			Clusters:          []string{ cluster.TestCurrentClusterName },
		},
		1234,
		nil,
	)
	targetNamespaceEntry := cache.NewGlobalNamespaceCacheEntryForTest(
		&persistenceblobs.NamespaceInfo{Name: s.testTargetNamespaceID},
		nil,
		&persistenceblobs.NamespaceReplicationConfig{
			ActiveClusterName: cluster.TestCurrentClusterName,
			Clusters:          []string{ cluster.TestCurrentClusterName },
		},
		5678,
		nil,
	)

	s.mockNamespaceCache.EXPECT().GetNamespaceByID(s.testNamespaceID).Return(namespaceEntry, nil).Times(1)
	s.mockNamespaceCache.EXPECT().GetNamespaceByID(s.testTargetNamespaceID).Return(targetNamespaceEntry, nil).Times(1)

	err := s.validator.validateCrossNamespaceCall(s.testNamespaceID, s.testTargetNamespaceID)
	s.Nil(err)
}

func (s *decisionAttrValidatorSuite) TestValidateCrossNamespaceCall_EffectiveLocalToEffectiveLocal_DiffCluster() {
	namespaceEntry := cache.NewGlobalNamespaceCacheEntryForTest(
		&persistenceblobs.NamespaceInfo{Name: s.testNamespaceID},
		nil,
		&persistenceblobs.NamespaceReplicationConfig{
			ActiveClusterName: cluster.TestCurrentClusterName,
			Clusters:          []string{ cluster.TestCurrentClusterName },
		},
		1234,
		nil,
	)
	targetNamespaceEntry := cache.NewGlobalNamespaceCacheEntryForTest(
		&persistenceblobs.NamespaceInfo{Name: s.testTargetNamespaceID},
		nil,
		&persistenceblobs.NamespaceReplicationConfig{
			ActiveClusterName: cluster.TestAlternativeClusterName,
			Clusters:          []string{ cluster.TestAlternativeClusterName },
		},
		5678,
		nil,
	)

	s.mockNamespaceCache.EXPECT().GetNamespaceByID(s.testNamespaceID).Return(namespaceEntry, nil).Times(1)
	s.mockNamespaceCache.EXPECT().GetNamespaceByID(s.testTargetNamespaceID).Return(targetNamespaceEntry, nil).Times(1)

	err := s.validator.validateCrossNamespaceCall(s.testNamespaceID, s.testTargetNamespaceID)
	s.IsType(&serviceerror.InvalidArgument{}, err)
}

func (s *decisionAttrValidatorSuite) TestValidateCrossNamespaceCall_EffectiveLocalToGlobal() {
	namespaceEntry := cache.NewGlobalNamespaceCacheEntryForTest(
		&persistenceblobs.NamespaceInfo{Name: s.testNamespaceID},
		nil,
		&persistenceblobs.NamespaceReplicationConfig{
			ActiveClusterName: cluster.TestCurrentClusterName,
			Clusters: []string{
				cluster.TestCurrentClusterName,
			},
		},
		5678,
		nil,
	)
	targetNamespaceEntry := cache.NewGlobalNamespaceCacheEntryForTest(
		&persistenceblobs.NamespaceInfo{Name: s.testTargetNamespaceID},
		nil,
		&persistenceblobs.NamespaceReplicationConfig{
			ActiveClusterName: cluster.TestCurrentClusterName,
			Clusters: []string{
				cluster.TestCurrentClusterName,
				cluster.TestAlternativeClusterName,
			},
		},
		1234,
		nil,
	)

	s.mockNamespaceCache.EXPECT().GetNamespaceByID(s.testNamespaceID).Return(namespaceEntry, nil).Times(1)
	s.mockNamespaceCache.EXPECT().GetNamespaceByID(s.testTargetNamespaceID).Return(targetNamespaceEntry, nil).Times(1)

	err := s.validator.validateCrossNamespaceCall(s.testNamespaceID, s.testTargetNamespaceID)
	s.IsType(&serviceerror.InvalidArgument{}, err)
}

func (s *decisionAttrValidatorSuite) TestValidateCrossNamespaceCall_GlobalToLocal() {
	namespaceEntry := cache.NewGlobalNamespaceCacheEntryForTest(
		&persistenceblobs.NamespaceInfo{Name: s.testNamespaceID},
		nil,
		&persistenceblobs.NamespaceReplicationConfig{
			ActiveClusterName: cluster.TestCurrentClusterName,
			Clusters: []string{
				cluster.TestCurrentClusterName,
				cluster.TestAlternativeClusterName,
			},
		},
		1234,
		nil,
	)
	targetNamespaceEntry := cache.NewLocalNamespaceCacheEntryForTest(
		&persistenceblobs.NamespaceInfo{Name: s.testTargetNamespaceID},
		nil,
		cluster.TestCurrentClusterName,
		nil,
	)

	s.mockNamespaceCache.EXPECT().GetNamespaceByID(s.testNamespaceID).Return(namespaceEntry, nil).Times(1)
	s.mockNamespaceCache.EXPECT().GetNamespaceByID(s.testTargetNamespaceID).Return(targetNamespaceEntry, nil).Times(1)

	err := s.validator.validateCrossNamespaceCall(s.testNamespaceID, s.testTargetNamespaceID)
	s.IsType(&serviceerror.InvalidArgument{}, err)
}

func (s *decisionAttrValidatorSuite) TestValidateCrossNamespaceCall_GlobalToEffectiveLocal() {
	namespaceEntry := cache.NewGlobalNamespaceCacheEntryForTest(
		&persistenceblobs.NamespaceInfo{Name: s.testNamespaceID},
		nil,
		&persistenceblobs.NamespaceReplicationConfig{
			ActiveClusterName: cluster.TestCurrentClusterName,
			Clusters: []string{
				cluster.TestCurrentClusterName,
				cluster.TestAlternativeClusterName,
			},
		},
		5678,
		nil,
	)
	targetNamespaceEntry := cache.NewGlobalNamespaceCacheEntryForTest(
		&persistenceblobs.NamespaceInfo{Name: s.testTargetNamespaceID},
		nil,
		&persistenceblobs.NamespaceReplicationConfig{
			ActiveClusterName: cluster.TestCurrentClusterName,
			Clusters: []string{
				cluster.TestCurrentClusterName,
			},
		},
		1234,
		nil,
	)

	s.mockNamespaceCache.EXPECT().GetNamespaceByID(s.testNamespaceID).Return(namespaceEntry, nil).Times(1)
	s.mockNamespaceCache.EXPECT().GetNamespaceByID(s.testTargetNamespaceID).Return(targetNamespaceEntry, nil).Times(1)

	err := s.validator.validateCrossNamespaceCall(s.testNamespaceID, s.testTargetNamespaceID)
	s.IsType(&serviceerror.InvalidArgument{}, err)
}

func (s *decisionAttrValidatorSuite) TestValidateCrossNamespaceCall_GlobalToGlobal_DiffNamespace() {
	namespaceEntry := cache.NewGlobalNamespaceCacheEntryForTest(
		&persistenceblobs.NamespaceInfo{Name: s.testNamespaceID},
		nil,
		&persistenceblobs.NamespaceReplicationConfig{
			ActiveClusterName: cluster.TestCurrentClusterName,
			Clusters: []string{
				cluster.TestAlternativeClusterName,
				cluster.TestCurrentClusterName,
			},
		},
		1234,
		nil,
	)
	targetNamespaceEntry := cache.NewGlobalNamespaceCacheEntryForTest(
		&persistenceblobs.NamespaceInfo{Name: s.testTargetNamespaceID},
		nil,
		&persistenceblobs.NamespaceReplicationConfig{
			ActiveClusterName: cluster.TestCurrentClusterName,
			Clusters: []string{
				cluster.TestCurrentClusterName,
				cluster.TestAlternativeClusterName,
			},
		},
		1234,
		nil,
	)

	s.mockNamespaceCache.EXPECT().GetNamespaceByID(s.testNamespaceID).Return(namespaceEntry, nil).Times(1)
	s.mockNamespaceCache.EXPECT().GetNamespaceByID(s.testTargetNamespaceID).Return(targetNamespaceEntry, nil).Times(1)

	err := s.validator.validateCrossNamespaceCall(s.testNamespaceID, s.testTargetNamespaceID)
	s.IsType(&serviceerror.InvalidArgument{}, err)
}

func (s *decisionAttrValidatorSuite) TestValidateCrossNamespaceCall_GlobalToGlobal_SameNamespace() {
	targetNamespaceID := s.testNamespaceID

	err := s.validator.validateCrossNamespaceCall(s.testNamespaceID, targetNamespaceID)
	s.Nil(err)
}

func (s *decisionAttrValidatorSuite) TestValidateTaskListName() {
	taskList := func(name string) *tasklistpb.TaskList {
		return &tasklistpb.TaskList{Name: name, Kind: tasklistpb.TaskListKind_Normal}
	}

	testCases := []struct {
		defaultVal  string
		input       *tasklistpb.TaskList
		output      *tasklistpb.TaskList
		isOutputErr bool
	}{
		{"tl-1", nil, &tasklistpb.TaskList{Name: "tl-1"}, false},
		{"", taskList("tl-1"), taskList("tl-1"), false},
		{"tl-1", taskList("tl-1"), taskList("tl-1"), false},
		{"", taskList("/tl-1"), taskList("/tl-1"), false},
		{"", taskList("/__temporal_sys"), taskList("/__temporal_sys"), false},
		{"", nil, &tasklistpb.TaskList{}, true},
		{"", taskList(""), taskList(""), true},
		{"", taskList(reservedTaskListPrefix), taskList(reservedTaskListPrefix), true},
		{"tl-1", taskList(reservedTaskListPrefix), taskList(reservedTaskListPrefix), true},
		{"", taskList(reservedTaskListPrefix + "tl-1"), taskList(reservedTaskListPrefix + "tl-1"), true},
		{"tl-1", taskList(reservedTaskListPrefix + "tl-1"), taskList(reservedTaskListPrefix + "tl-1"), true},
	}

	for _, tc := range testCases {
		key := tc.defaultVal + "#"
		if tc.input != nil {
			key += tc.input.GetName()
		} else {
			key += "nil"
		}
		s.Run(key, func() {
			output, err := s.validator.validatedTaskList(tc.input, tc.defaultVal)
			if tc.isOutputErr {
				s.Error(err)
			} else {
				s.NoError(err)
			}
			s.EqualValues(tc.output, output)
		})
	}
}<|MERGE_RESOLUTION|>--- conflicted
+++ resolved
@@ -155,13 +155,8 @@
 	err = s.validator.validateUpsertWorkflowSearchAttributes(namespace, attributes)
 	s.EqualError(err, "IndexedFields is empty on decision.")
 
-<<<<<<< HEAD
-	attributes.SearchAttributes.IndexedFields = map[string][]byte{"CustomKeywordField": []byte(`bytes`)}
+	attributes.SearchAttributes.IndexedFields = map[string][]byte{"CustomKeywordField": []byte(`"bytes"`)}
 	err = s.validator.validateUpsertWorkflowSearchAttributes(namespace, attributes)
-=======
-	attributes.SearchAttributes.IndexedFields = map[string][]byte{"CustomKeywordField": []byte(`"bytes"`)}
-	err = s.validator.validateUpsertWorkflowSearchAttributes(domainName, attributes)
->>>>>>> 651a26b2
 	s.Nil(err)
 }
 
@@ -198,7 +193,7 @@
 		nil,
 		&persistenceblobs.NamespaceReplicationConfig{
 			ActiveClusterName: cluster.TestCurrentClusterName,
-			Clusters:          []string{ cluster.TestCurrentClusterName },
+			Clusters:          []string{cluster.TestCurrentClusterName},
 		},
 		1234,
 		nil,
@@ -223,7 +218,7 @@
 		nil,
 		&persistenceblobs.NamespaceReplicationConfig{
 			ActiveClusterName: cluster.TestAlternativeClusterName,
-			Clusters:          []string{ cluster.TestAlternativeClusterName },
+			Clusters:          []string{cluster.TestAlternativeClusterName},
 		},
 		1234,
 		nil,
@@ -270,7 +265,7 @@
 		nil,
 		&persistenceblobs.NamespaceReplicationConfig{
 			ActiveClusterName: cluster.TestCurrentClusterName,
-			Clusters:          []string{ cluster.TestCurrentClusterName },
+			Clusters:          []string{cluster.TestCurrentClusterName},
 		},
 		1234,
 		nil,
@@ -295,7 +290,7 @@
 		nil,
 		&persistenceblobs.NamespaceReplicationConfig{
 			ActiveClusterName: cluster.TestAlternativeClusterName,
-			Clusters:          []string{ cluster.TestAlternativeClusterName },
+			Clusters:          []string{cluster.TestAlternativeClusterName},
 		},
 		1234,
 		nil,
@@ -320,17 +315,17 @@
 		nil,
 		&persistenceblobs.NamespaceReplicationConfig{
 			ActiveClusterName: cluster.TestCurrentClusterName,
-			Clusters:          []string{ cluster.TestCurrentClusterName },
-		},
-		1234,
-		nil,
-	)
-	targetNamespaceEntry := cache.NewGlobalNamespaceCacheEntryForTest(
-		&persistenceblobs.NamespaceInfo{Name: s.testTargetNamespaceID},
-		nil,
-		&persistenceblobs.NamespaceReplicationConfig{
-			ActiveClusterName: cluster.TestCurrentClusterName,
-			Clusters:          []string{ cluster.TestCurrentClusterName },
+			Clusters:          []string{cluster.TestCurrentClusterName},
+		},
+		1234,
+		nil,
+	)
+	targetNamespaceEntry := cache.NewGlobalNamespaceCacheEntryForTest(
+		&persistenceblobs.NamespaceInfo{Name: s.testTargetNamespaceID},
+		nil,
+		&persistenceblobs.NamespaceReplicationConfig{
+			ActiveClusterName: cluster.TestCurrentClusterName,
+			Clusters:          []string{cluster.TestCurrentClusterName},
 		},
 		5678,
 		nil,
@@ -349,7 +344,7 @@
 		nil,
 		&persistenceblobs.NamespaceReplicationConfig{
 			ActiveClusterName: cluster.TestCurrentClusterName,
-			Clusters:          []string{ cluster.TestCurrentClusterName },
+			Clusters:          []string{cluster.TestCurrentClusterName},
 		},
 		1234,
 		nil,
@@ -359,7 +354,7 @@
 		nil,
 		&persistenceblobs.NamespaceReplicationConfig{
 			ActiveClusterName: cluster.TestAlternativeClusterName,
-			Clusters:          []string{ cluster.TestAlternativeClusterName },
+			Clusters:          []string{cluster.TestAlternativeClusterName},
 		},
 		5678,
 		nil,
