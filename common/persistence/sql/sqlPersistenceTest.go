// Copyright (c) 2017 Uber Technologies, Inc.
//
// Permission is hereby granted, free of charge, to any person obtaining a copy
// of this software and associated documentation files (the "Software"), to deal
// in the Software without restriction, including without limitation the rights
// to use, copy, modify, merge, publish, distribute, sublicense, and/or sell
// copies of the Software, and to permit persons to whom the Software is
// furnished to do so, subject to the following conditions:
//
// The above copyright notice and this permission notice shall be included in
// all copies or substantial portions of the Software.
//
// THE SOFTWARE IS PROVIDED "AS IS", WITHOUT WARRANTY OF ANY KIND, EXPRESS OR
// IMPLIED, INCLUDING BUT NOT LIMITED TO THE WARRANTIES OF MERCHANTABILITY,
// FITNESS FOR A PARTICULAR PURPOSE AND NONINFRINGEMENT. IN NO EVENT SHALL THE
// AUTHORS OR COPYRIGHT HOLDERS BE LIABLE FOR ANY CLAIM, DAMAGES OR OTHER
// LIABILITY, WHETHER IN AN ACTION OF CONTRACT, TORT OR OTHERWISE, ARISING FROM,
// OUT OF OR IN CONNECTION WITH THE SOFTWARE OR THE USE OR OTHER DEALINGS IN
// THE SOFTWARE.

package sql

import (
	"fmt"
	"io/ioutil"
	"os"
	"strings"

	log "github.com/sirupsen/logrus"

	"github.com/temporalio/temporal/common"
	"github.com/temporalio/temporal/common/service/config"
	"github.com/temporalio/temporal/common/service/dynamicconfig"
	"github.com/temporalio/temporal/environment"
)

// TestCluster allows executing cassandra operations in testing.
type TestCluster struct {
	dbName    string
	schemaDir string
	cfg       config.SQL
}

// NewTestCluster returns a new SQL test cluster
func NewTestCluster(pluginName, dbName, username, password, host string, port int, schemaDir string) *TestCluster {
	var result TestCluster
	result.dbName = dbName
	if port == 0 {
		port = environment.GetMySQLPort()
	}
	if schemaDir == "" {
		panic("must provide schema dir")
	}
	result.schemaDir = schemaDir
	result.cfg = config.SQL{
		User:            username,
		Password:        password,
		ConnectAddr:     fmt.Sprintf("%v:%v", host, port),
		ConnectProtocol: "tcp",
		PluginName:      pluginName,
		DatabaseName:    dbName,
		NumShards:       4,
	}
	return &result
}

// DatabaseName from PersistenceTestCluster interface
func (s *TestCluster) DatabaseName() string {
	return s.dbName
}

// SetupTestDatabase from PersistenceTestCluster interface
func (s *TestCluster) SetupTestDatabase() {
	s.CreateDatabase()

	schemaDir := s.schemaDir + "/"
	if !strings.HasPrefix(schemaDir, "/") && !strings.HasPrefix(schemaDir, "../") {
		cadencePackageDir, err := getCadencePackageDir()
		if err != nil {
			log.Fatal(err)
		}
		schemaDir = cadencePackageDir + schemaDir
	}
	s.LoadSchema([]string{"schema.sql"}, schemaDir)
	s.LoadVisibilitySchema([]string{"schema.sql"}, schemaDir)
}

// Config returns the persistence config for connecting to this test cluster
func (s *TestCluster) Config() config.Persistence {
	cfg := s.cfg
	return config.Persistence{
		DefaultStore:    "test",
		VisibilityStore: "test",
		DataStores: map[string]config.DataStore{
			"test": {SQL: &cfg},
		},
		TransactionSizeLimit: dynamicconfig.GetIntPropertyFn(common.DefaultTransactionSizeLimit),
	}
}

// TearDownTestDatabase from PersistenceTestCluster interface
func (s *TestCluster) TearDownTestDatabase() {
	s.DropDatabase()
}

// CreateDatabase from PersistenceTestCluster interface
func (s *TestCluster) CreateDatabase() {
	cfg2 := s.cfg
	// NOTE need to connect with empty name to create new database
	cfg2.DatabaseName = ""
	db, err := NewSQLAdminDB(&cfg2)
	if err != nil {
		panic(err)
	}
	defer func() {
		err := db.Close()
		if err != nil {
			panic(err)
		}
	}()
	err = db.CreateDatabase(s.cfg.DatabaseName)
	if err != nil {
		panic(err)
	}
}

// DropDatabase from PersistenceTestCluster interface
func (s *TestCluster) DropDatabase() {
	cfg2 := s.cfg
	// NOTE need to connect with empty name to drop the database
	cfg2.DatabaseName = ""
	db, err := NewSQLAdminDB(&cfg2)
	if err != nil {
		panic(err)
	}
	defer func() {
		err := db.Close()
		if err != nil {
			panic(err)
		}
	}()
	err = db.DropDatabase(s.cfg.DatabaseName)
	if err != nil {
		panic(err)
	}
}

// LoadSchema from PersistenceTestCluster interface
func (s *TestCluster) LoadSchema(fileNames []string, schemaDir string) {
	workflowSchemaDir := schemaDir + "/cadence"
	err := s.loadDatabaseSchema(workflowSchemaDir, fileNames, true)
	if err != nil {
		log.Fatal(err)
	}
}

// LoadVisibilitySchema from PersistenceTestCluster interface
func (s *TestCluster) LoadVisibilitySchema(fileNames []string, schemaDir string) {
	workflowSchemaDir := schemaDir + "/visibility"
	err := s.loadDatabaseSchema(workflowSchemaDir, fileNames, true)
	if err != nil {
		log.Fatal(err)
	}
}

func getCadencePackageDir() (string, error) {
	cadencePackageDir, err := os.Getwd()
	if err != nil {
		panic(err)
	}
<<<<<<< HEAD
	cadenceIndex := strings.LastIndex(cadencePackageDir, "/temporal/")
	cadencePackageDir = cadencePackageDir[:cadenceIndex+len("/temporal/")]
=======
	cadenceIndex := strings.LastIndex(cadencePackageDir, "/cadence/")
	cadencePackageDir = cadencePackageDir[:cadenceIndex+len("/cadence/")]
	return cadencePackageDir, err
}

// loadDatabaseSchema loads the schema from the given .sql files on this database
func (s *TestCluster) loadDatabaseSchema(dir string, fileNames []string, override bool) (err error) {
	db, err := NewSQLAdminDB(&s.cfg)
>>>>>>> cba849df
	if err != nil {
		panic(err)
	}
	defer func() {
		err := db.Close()
		if err != nil {
			panic(err)
		}
	}()

	for _, file := range fileNames {
		// This is only used in tests. Excluding it from security scanners
		// #nosec
		content, err := ioutil.ReadFile(dir + "/" + file)
		if err != nil {
			return fmt.Errorf("error reading contents of file %v:%v", file, err.Error())
		}
		err = db.Exec(string(content))
		if err != nil {
			err = fmt.Errorf("error loading schema from %v: %v", file, err.Error())
		}
	}
	return nil
}<|MERGE_RESOLUTION|>--- conflicted
+++ resolved
@@ -168,19 +168,14 @@
 	if err != nil {
 		panic(err)
 	}
-<<<<<<< HEAD
 	cadenceIndex := strings.LastIndex(cadencePackageDir, "/temporal/")
 	cadencePackageDir = cadencePackageDir[:cadenceIndex+len("/temporal/")]
-=======
-	cadenceIndex := strings.LastIndex(cadencePackageDir, "/cadence/")
-	cadencePackageDir = cadencePackageDir[:cadenceIndex+len("/cadence/")]
 	return cadencePackageDir, err
 }
 
 // loadDatabaseSchema loads the schema from the given .sql files on this database
 func (s *TestCluster) loadDatabaseSchema(dir string, fileNames []string, override bool) (err error) {
 	db, err := NewSQLAdminDB(&s.cfg)
->>>>>>> cba849df
 	if err != nil {
 		panic(err)
 	}
