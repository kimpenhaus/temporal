// The MIT License
//
// Copyright (c) 2020 Temporal Technologies Inc.  All rights reserved.
//
// Copyright (c) 2020 Uber Technologies, Inc.
//
// Permission is hereby granted, free of charge, to any person obtaining a copy
// of this software and associated documentation files (the "Software"), to deal
// in the Software without restriction, including without limitation the rights
// to use, copy, modify, merge, publish, distribute, sublicense, and/or sell
// copies of the Software, and to permit persons to whom the Software is
// furnished to do so, subject to the following conditions:
//
// The above copyright notice and this permission notice shall be included in
// all copies or substantial portions of the Software.
//
// THE SOFTWARE IS PROVIDED "AS IS", WITHOUT WARRANTY OF ANY KIND, EXPRESS OR
// IMPLIED, INCLUDING BUT NOT LIMITED TO THE WARRANTIES OF MERCHANTABILITY,
// FITNESS FOR A PARTICULAR PURPOSE AND NONINFRINGEMENT. IN NO EVENT SHALL THE
// AUTHORS OR COPYRIGHT HOLDERS BE LIABLE FOR ANY CLAIM, DAMAGES OR OTHER
// LIABILITY, WHETHER IN AN ACTION OF CONTRACT, TORT OR OTHERWISE, ARISING FROM,
// OUT OF OR IN CONNECTION WITH THE SOFTWARE OR THE USE OR OTHER DEALINGS IN
// THE SOFTWARE.

package metrics

import "github.com/uber-go/tally"

// types used/defined by the package
type (
	// MetricName is the name of the metric
	MetricName string

	// MetricType is the type of the metric
	MetricType int

	// metricDefinition contains the definition for a metric
	metricDefinition struct {
		//nolint
		metricType       MetricType    // metric type
		metricName       MetricName    // metric name
		metricRollupName MetricName    // optional. if non-empty, this name must be used for rolled-up version of this metric
		buckets          tally.Buckets // buckets if we are emitting histograms
	}

	// scopeDefinition holds the tag definitions for a scope
	scopeDefinition struct {
		operation string            // 'operation' tag for scope
		tags      map[string]string // additional tags for scope
	}

	// ServiceIdx is an index that uniquely identifies the service
	ServiceIdx int
)

// MetricTypes which are supported
const (
	Counter MetricType = iota
	Timer
	Gauge
)

// Service names for all services that emit metrics.
const (
	Common = iota
	Frontend
	History
	Matching
	Worker
	NumServices
)

// Common tags for all services
const (
	OperationTagName   = "operation"
	ServiceRoleTagName = "service_role"
	StatsTypeTagName   = "stats_type"
	CacheTypeTagName   = "cache_type"
)

// This package should hold all the metrics and tags for temporal
const (
	HistoryRoleTagValue       = "history"
	MatchingRoleTagValue      = "matching"
	FrontendRoleTagValue      = "frontend"
	AdminRoleTagValue         = "admin"
	DCRedirectionRoleTagValue = "dc_redirection"
	BlobstoreRoleTagValue     = "blobstore"

	SizeStatsTypeTagValue  = "size"
	CountStatsTypeTagValue = "count"

	MutableStateCacheTypeTagValue = "mutablestate"
	EventsCacheTypeTagValue       = "events"
)

// Common service base metrics
const (
	RestartCount         = "restarts"
	NumGoRoutinesGauge   = "num_goroutines"
	GoMaxProcsGauge      = "gomaxprocs"
	MemoryAllocatedGauge = "memory_allocated"
	MemoryHeapGauge      = "memory_heap"
	MemoryHeapIdleGauge  = "memory_heapidle"
	MemoryHeapInuseGauge = "memory_heapinuse"
	MemoryStackGauge     = "memory_stack"
	NumGCCounter         = "memory_num_gc"
	GcPauseMsTimer       = "memory_gc_pause_ms"
)

// ServiceMetrics are types for common service base metrics
var ServiceMetrics = map[MetricName]MetricType{
	RestartCount: Counter,
}

// GoRuntimeMetrics represent the runtime stats from go runtime
var GoRuntimeMetrics = map[MetricName]MetricType{
	NumGoRoutinesGauge:   Gauge,
	GoMaxProcsGauge:      Gauge,
	MemoryAllocatedGauge: Gauge,
	MemoryHeapGauge:      Gauge,
	MemoryHeapIdleGauge:  Gauge,
	MemoryHeapInuseGauge: Gauge,
	MemoryStackGauge:     Gauge,
	NumGCCounter:         Counter,
	GcPauseMsTimer:       Timer,
}

// Scopes enum
const (
	// -- Common Operation scopes --

	// PersistenceCreateShardScope tracks CreateShard calls made by service to persistence layer
	PersistenceCreateShardScope = iota
	// PersistenceGetShardScope tracks GetShard calls made by service to persistence layer
	PersistenceGetShardScope
	// PersistenceUpdateShardScope tracks UpdateShard calls made by service to persistence layer
	PersistenceUpdateShardScope
	// PersistenceCreateWorkflowExecutionScope tracks CreateWorkflowExecution calls made by service to persistence layer
	PersistenceCreateWorkflowExecutionScope
	// PersistenceGetWorkflowExecutionScope tracks GetWorkflowExecution calls made by service to persistence layer
	PersistenceGetWorkflowExecutionScope
	// PersistenceUpdateWorkflowExecutionScope tracks UpdateWorkflowExecution calls made by service to persistence layer
	PersistenceUpdateWorkflowExecutionScope
	// PersistenceConflictResolveWorkflowExecutionScope tracks ConflictResolveWorkflowExecution calls made by service to persistence layer
	PersistenceConflictResolveWorkflowExecutionScope
	// PersistenceResetWorkflowExecutionScope tracks ResetWorkflowExecution calls made by service to persistence layer
	PersistenceResetWorkflowExecutionScope
	// PersistenceDeleteWorkflowExecutionScope tracks DeleteWorkflowExecution calls made by service to persistence layer
	PersistenceDeleteWorkflowExecutionScope
	// PersistenceDeleteCurrentWorkflowExecutionScope tracks DeleteCurrentWorkflowExecution calls made by service to persistence layer
	PersistenceDeleteCurrentWorkflowExecutionScope
	// PersistenceGetCurrentExecutionScope tracks GetCurrentExecution calls made by service to persistence layer
	PersistenceGetCurrentExecutionScope
	// PersistenceListConcreteExecutionsScope tracks ListConcreteExecutions calls made by service to persistence layer
	PersistenceListConcreteExecutionsScope
	// PersistenceGetTransferTasksScope tracks GetTransferTasks calls made by service to persistence layer
	PersistenceGetTransferTasksScope
	// PersistenceCompleteTransferTaskScope tracks CompleteTransferTasks calls made by service to persistence layer
	PersistenceCompleteTransferTaskScope
	// PersistenceRangeCompleteTransferTaskScope tracks CompleteTransferTasks calls made by service to persistence layer
	PersistenceRangeCompleteTransferTaskScope
	// PersistenceGetReplicationTasksScope tracks GetReplicationTasks calls made by service to persistence layer
	PersistenceGetReplicationTasksScope
	// PersistenceCompleteReplicationTaskScope tracks CompleteReplicationTasks calls made by service to persistence layer
	PersistenceCompleteReplicationTaskScope
	// PersistenceRangeCompleteReplicationTaskScope tracks RangeCompleteReplicationTasks calls made by service to persistence layer
	PersistenceRangeCompleteReplicationTaskScope
	// PersistencePutReplicationTaskToDLQScope tracks PersistencePutReplicationTaskToDLQScope calls made by service to persistence layer
	PersistencePutReplicationTaskToDLQScope
	// PersistenceGetReplicationTasksFromDLQScope tracks PersistenceGetReplicationTasksFromDLQScope calls made by service to persistence layer
	PersistenceGetReplicationTasksFromDLQScope
	// PersistenceDeleteReplicationTaskFromDLQScope tracks PersistenceDeleteReplicationTaskFromDLQScope calls made by service to persistence layer
	PersistenceDeleteReplicationTaskFromDLQScope
	// PersistenceRangeDeleteReplicationTaskFromDLQScope tracks PersistenceRangeDeleteReplicationTaskFromDLQScope calls made by service to persistence layer
	PersistenceRangeDeleteReplicationTaskFromDLQScope
	// PersistenceGetTimerIndexTasksScope tracks GetTimerIndexTasks calls made by service to persistence layer
	PersistenceGetTimerIndexTasksScope
	// PersistenceCompleteTimerTaskScope tracks CompleteTimerTasks calls made by service to persistence layer
	PersistenceCompleteTimerTaskScope
	// PersistenceRangeCompleteTimerTaskScope tracks CompleteTimerTasks calls made by service to persistence layer
	PersistenceRangeCompleteTimerTaskScope
	// PersistenceCreateTaskScope tracks CreateTask calls made by service to persistence layer
	PersistenceCreateTaskScope
	// PersistenceGetTasksScope tracks GetTasks calls made by service to persistence layer
	PersistenceGetTasksScope
	// PersistenceCompleteTaskScope tracks CompleteTask calls made by service to persistence layer
	PersistenceCompleteTaskScope
	// PersistenceCompleteTasksLessThanScope is the metric scope for persistence.TaskManager.PersistenceCompleteTasksLessThan API
	PersistenceCompleteTasksLessThanScope
	// PersistenceLeaseTaskListScope tracks LeaseTaskList calls made by service to persistence layer
	PersistenceLeaseTaskListScope
	// PersistenceUpdateTaskListScope tracks PersistenceUpdateTaskListScope calls made by service to persistence layer
	PersistenceUpdateTaskListScope
	// PersistenceListTaskListScope is the metric scope for persistence.TaskManager.ListTaskList API
	PersistenceListTaskListScope
	// PersistenceDeleteTaskListScope is the metric scope for persistence.TaskManager.DeleteTaskList API
	PersistenceDeleteTaskListScope
	// PersistenceAppendHistoryEventsScope tracks AppendHistoryEvents calls made by service to persistence layer
	PersistenceAppendHistoryEventsScope
	// PersistenceGetWorkflowExecutionHistoryScope tracks GetWorkflowExecutionHistory calls made by service to persistence layer
	PersistenceGetWorkflowExecutionHistoryScope
	// PersistenceDeleteWorkflowExecutionHistoryScope tracks DeleteWorkflowExecutionHistory calls made by service to persistence layer
	PersistenceDeleteWorkflowExecutionHistoryScope
	// PersistenceInitializeSystemNamespaceScope tracks InitializeSystemNamespaceScope calls made by service to persistence layer
	PersistenceInitializeSystemNamespaceScope
	// PersistenceCreateNamespaceScope tracks CreateNamespace calls made by service to persistence layer
	PersistenceCreateNamespaceScope
	// PersistenceGetNamespaceScope tracks GetNamespace calls made by service to persistence layer
	PersistenceGetNamespaceScope
	// PersistenceUpdateNamespaceScope tracks UpdateNamespace calls made by service to persistence layer
	PersistenceUpdateNamespaceScope
	// PersistenceDeleteNamespaceScope tracks DeleteNamespace calls made by service to persistence layer
	PersistenceDeleteNamespaceScope
	// PersistenceDeleteNamespaceByNameScope tracks DeleteNamespaceByName calls made by service to persistence layer
	PersistenceDeleteNamespaceByNameScope
	// PersistenceListNamespaceScope tracks DeleteNamespaceByName calls made by service to persistence layer
	PersistenceListNamespaceScope
	// PersistenceGetMetadataScope tracks DeleteNamespaceByName calls made by service to persistence layer
	PersistenceGetMetadataScope
	// PersistenceRecordWorkflowExecutionStartedScope tracks RecordWorkflowExecutionStarted calls made by service to persistence layer
	PersistenceRecordWorkflowExecutionStartedScope
	// PersistenceRecordWorkflowExecutionClosedScope tracks RecordWorkflowExecutionClosed calls made by service to persistence layer
	PersistenceRecordWorkflowExecutionClosedScope
	// PersistenceUpsertWorkflowExecutionScope tracks UpsertWorkflowExecution calls made by service to persistence layer
	PersistenceUpsertWorkflowExecutionScope
	// PersistenceListOpenWorkflowExecutionsScope tracks ListOpenWorkflowExecutions calls made by service to persistence layer
	PersistenceListOpenWorkflowExecutionsScope
	// PersistenceListClosedWorkflowExecutionsScope tracks ListClosedWorkflowExecutions calls made by service to persistence layer
	PersistenceListClosedWorkflowExecutionsScope
	// PersistenceListOpenWorkflowExecutionsByTypeScope tracks ListOpenWorkflowExecutionsByType calls made by service to persistence layer
	PersistenceListOpenWorkflowExecutionsByTypeScope
	// PersistenceListClosedWorkflowExecutionsByTypeScope tracks ListClosedWorkflowExecutionsByType calls made by service to persistence layer
	PersistenceListClosedWorkflowExecutionsByTypeScope
	// PersistenceListOpenWorkflowExecutionsByWorkflowIDScope tracks ListOpenWorkflowExecutionsByWorkflowID calls made by service to persistence layer
	PersistenceListOpenWorkflowExecutionsByWorkflowIDScope
	// PersistenceListClosedWorkflowExecutionsByWorkflowIDScope tracks ListClosedWorkflowExecutionsByWorkflowID calls made by service to persistence layer
	PersistenceListClosedWorkflowExecutionsByWorkflowIDScope
	// PersistenceListClosedWorkflowExecutionsByStatusScope tracks ListClosedWorkflowExecutionsByStatus calls made by service to persistence layer
	PersistenceListClosedWorkflowExecutionsByStatusScope
	// PersistenceGetClosedWorkflowExecutionScope tracks GetClosedWorkflowExecution calls made by service to persistence layer
	PersistenceGetClosedWorkflowExecutionScope
	// PersistenceVisibilityDeleteWorkflowExecutionScope is the metrics scope for persistence.VisibilityManager.DeleteWorkflowExecution
	PersistenceVisibilityDeleteWorkflowExecutionScope
	// PersistenceListWorkflowExecutionsScope tracks ListWorkflowExecutions calls made by service to persistence layer
	PersistenceListWorkflowExecutionsScope
	// PersistenceScanWorkflowExecutionsScope tracks ScanWorkflowExecutions calls made by service to persistence layer
	PersistenceScanWorkflowExecutionsScope
	// PersistenceCountWorkflowExecutionsScope tracks CountWorkflowExecutions calls made by service to persistence layer
	PersistenceCountWorkflowExecutionsScope
	// PersistenceEnqueueMessageScope tracks Enqueue calls made by service to persistence layer
	PersistenceEnqueueMessageScope
	// PersistenceEnqueueMessageToDLQScope tracks Enqueue DLQ calls made by service to persistence layer
	PersistenceEnqueueMessageToDLQScope
	// PersistenceReadQueueMessagesScope tracks ReadMessages calls made by service to persistence layer
	PersistenceReadQueueMessagesScope
	// PersistenceReadQueueMessagesFromDLQScope tracks ReadMessagesFromDLQ calls made by service to persistence layer
	PersistenceReadQueueMessagesFromDLQScope
	// PersistenceDeleteQueueMessagesScope tracks DeleteMessages calls made by service to persistence layer
	PersistenceDeleteQueueMessagesScope
	// PersistenceDeleteQueueMessageFromDLQScope tracks DeleteMessageFromDLQ calls made by service to persistence layer
	PersistenceDeleteQueueMessageFromDLQScope
	// PersistenceRangeDeleteMessagesFromDLQScope tracks RangeDeleteMessagesFromDLQ calls made by service to persistence layer
	PersistenceRangeDeleteMessagesFromDLQScope
	// PersistenceUpdateAckLevelScope tracks UpdateAckLevel calls made by service to persistence layer
	PersistenceUpdateAckLevelScope
	// PersistenceGetAckLevelScope tracks GetAckLevel calls made by service to persistence layer
	PersistenceGetAckLevelScope
	// PersistenceUpdateDLQAckLevelScope tracks UpdateDLQAckLevel calls made by service to persistence layer
	PersistenceUpdateDLQAckLevelScope
	// PersistenceGetDLQAckLevelScope tracks GetDLQAckLevel calls made by service to persistence layer
	PersistenceGetDLQAckLevelScope
	// PersistenceInitImmutableClusterMetadataScope tracks InitializeImmutableClusterMetadata calls made by service to persistence layer
	PersistenceInitImmutableClusterMetadataScope
	// PersistenceGetImmutableClusterMetadataScope tracks GetImmutableClusterMetadata calls made by service to persistence layer
	PersistenceGetImmutableClusterMetadataScope
	// PersistenceUpsertClusterMembershipScope tracks UpsertClusterMembership calls made by service to persistence layer
	PersistenceUpsertClusterMembershipScope
	// PersistencePruneClusterMembershipScope tracks PruneClusterMembership calls made by service to persistence layer
	PersistencePruneClusterMembershipScope
	// PersistenceGetClusterMembersScope tracks GetClusterMembers calls made by service to persistence layer
	PersistenceGetClusterMembersScope
	// HistoryClientStartWorkflowExecutionScope tracks RPC calls to history service
	HistoryClientStartWorkflowExecutionScope
	// HistoryClientRecordActivityTaskHeartbeatScope tracks RPC calls to history service
	HistoryClientRecordActivityTaskHeartbeatScope
	// HistoryClientRespondDecisionTaskCompletedScope tracks RPC calls to history service
	HistoryClientRespondDecisionTaskCompletedScope
	// HistoryClientRespondDecisionTaskFailedScope tracks RPC calls to history service
	HistoryClientRespondDecisionTaskFailedScope
	// HistoryClientRespondActivityTaskCompletedScope tracks RPC calls to history service
	HistoryClientRespondActivityTaskCompletedScope
	// HistoryClientRespondActivityTaskFailedScope tracks RPC calls to history service
	HistoryClientRespondActivityTaskFailedScope
	// HistoryClientRespondActivityTaskCanceledScope tracks RPC calls to history service
	HistoryClientRespondActivityTaskCanceledScope
	// HistoryClientGetMutableStateScope tracks RPC calls to history service
	HistoryClientGetMutableStateScope
	// HistoryClientPollMutableStateScope tracks RPC calls to history service
	HistoryClientPollMutableStateScope
	// HistoryClientResetStickyTaskListScope tracks RPC calls to history service
	HistoryClientResetStickyTaskListScope
	// HistoryClientDescribeWorkflowExecutionScope tracks RPC calls to history service
	HistoryClientDescribeWorkflowExecutionScope
	// HistoryClientRecordDecisionTaskStartedScope tracks RPC calls to history service
	HistoryClientRecordDecisionTaskStartedScope
	// HistoryClientRecordActivityTaskStartedScope tracks RPC calls to history service
	HistoryClientRecordActivityTaskStartedScope
	// HistoryClientRequestCancelWorkflowExecutionScope tracks RPC calls to history service
	HistoryClientRequestCancelWorkflowExecutionScope
	// HistoryClientSignalWorkflowExecutionScope tracks RPC calls to history service
	HistoryClientSignalWorkflowExecutionScope
	// HistoryClientSignalWithStartWorkflowExecutionScope tracks RPC calls to history service
	HistoryClientSignalWithStartWorkflowExecutionScope
	// HistoryClientRemoveSignalMutableStateScope tracks RPC calls to history service
	HistoryClientRemoveSignalMutableStateScope
	// HistoryClientTerminateWorkflowExecutionScope tracks RPC calls to history service
	HistoryClientTerminateWorkflowExecutionScope
	// HistoryClientResetWorkflowExecutionScope tracks RPC calls to history service
	HistoryClientResetWorkflowExecutionScope
	// HistoryClientScheduleDecisionTaskScope tracks RPC calls to history service
	HistoryClientScheduleDecisionTaskScope
	// HistoryClientRecordChildExecutionCompletedScope tracks RPC calls to history service
	HistoryClientRecordChildExecutionCompletedScope
	// HistoryClientReplicateEventsScope tracks RPC calls to history service
	HistoryClientReplicateEventsScope
	// HistoryClientReplicateRawEventsScope tracks RPC calls to history service
	HistoryClientReplicateRawEventsScope
	// HistoryClientSyncShardStatusScope tracks RPC calls to history service
	HistoryClientReplicateEventsV2Scope
	// HistoryClientReplicateRawEventsV2Scope tracks RPC calls to history service
	HistoryClientSyncShardStatusScope
	// HistoryClientSyncActivityScope tracks RPC calls to history service
	HistoryClientSyncActivityScope
	// HistoryClientGetReplicationTasksScope tracks RPC calls to history service
	HistoryClientGetReplicationTasksScope
	// HistoryClientGetDLQReplicationTasksScope tracks RPC calls to history service
	HistoryClientGetDLQReplicationTasksScope
	// HistoryClientQueryWorkflowScope tracks RPC calls to history service
	HistoryClientQueryWorkflowScope
	// HistoryClientReapplyEventsScope tracks RPC calls to history service
	HistoryClientReapplyEventsScope
	// HistoryClientReadDLQMessagesScope tracks RPC calls to history service
	HistoryClientReadDLQMessagesScope
	// HistoryClientPurgeDLQMessagesScope tracks RPC calls to history service
	HistoryClientPurgeDLQMessagesScope
	// HistoryClientMergeDLQMessagesScope tracks RPC calls to history service
	HistoryClientMergeDLQMessagesScope
	// HistoryClientRefreshWorkflowTasksScope tracks RPC calls to history service
	HistoryClientRefreshWorkflowTasksScope
	// MatchingClientPollForDecisionTaskScope tracks RPC calls to matching service
	MatchingClientPollForDecisionTaskScope
	// MatchingClientPollForActivityTaskScope tracks RPC calls to matching service
	MatchingClientPollForActivityTaskScope
	// MatchingClientAddActivityTaskScope tracks RPC calls to matching service
	MatchingClientAddActivityTaskScope
	// MatchingClientAddDecisionTaskScope tracks RPC calls to matching service
	MatchingClientAddDecisionTaskScope
	// MatchingClientQueryWorkflowScope tracks RPC calls to matching service
	MatchingClientQueryWorkflowScope
	// MatchingClientRespondQueryTaskCompletedScope tracks RPC calls to matching service
	MatchingClientRespondQueryTaskCompletedScope
	// MatchingClientCancelOutstandingPollScope tracks RPC calls to matching service
	MatchingClientCancelOutstandingPollScope
	// MatchingClientDescribeTaskListScope tracks RPC calls to matching service
	MatchingClientDescribeTaskListScope
	// MatchingClientListTaskListPartitionsScope tracks RPC calls to matching service
	MatchingClientListTaskListPartitionsScope
	// FrontendClientDeprecateNamespaceScope tracks RPC calls to frontend service
	FrontendClientDeprecateNamespaceScope
	// FrontendClientDescribeNamespaceScope tracks RPC calls to frontend service
	FrontendClientDescribeNamespaceScope
	// FrontendClientDescribeTaskListScope tracks RPC calls to frontend service
	FrontendClientDescribeTaskListScope
	// FrontendClientDescribeWorkflowExecutionScope tracks RPC calls to frontend service
	FrontendClientDescribeWorkflowExecutionScope
	// FrontendClientGetWorkflowExecutionHistoryScope tracks RPC calls to frontend service
	FrontendClientGetWorkflowExecutionHistoryScope
	// FrontendClientGetWorkflowExecutionRawHistoryScope tracks RPC calls to frontend service
	FrontendClientGetWorkflowExecutionRawHistoryScope
	// FrontendClientPollForWorkflowExecutionRawHistoryScope tracks RPC calls to frontend service
	FrontendClientPollForWorkflowExecutionRawHistoryScope
	// FrontendClientListArchivedWorkflowExecutionsScope tracks RPC calls to frontend service
	FrontendClientListArchivedWorkflowExecutionsScope
	// FrontendClientListClosedWorkflowExecutionsScope tracks RPC calls to frontend service
	FrontendClientListClosedWorkflowExecutionsScope
	// FrontendClientListNamespacesScope tracks RPC calls to frontend service
	FrontendClientListNamespacesScope
	// FrontendClientListOpenWorkflowExecutionsScope tracks RPC calls to frontend service
	FrontendClientListOpenWorkflowExecutionsScope
	// FrontendClientPollForActivityTaskScope tracks RPC calls to frontend service
	FrontendClientPollForActivityTaskScope
	// FrontendClientPollForDecisionTaskScope tracks RPC calls to frontend service
	FrontendClientPollForDecisionTaskScope
	// FrontendClientQueryWorkflowScope tracks RPC calls to frontend service
	FrontendClientQueryWorkflowScope
	// FrontendClientRecordActivityTaskHeartbeatScope tracks RPC calls to frontend service
	FrontendClientRecordActivityTaskHeartbeatScope
	// FrontendClientRecordActivityTaskHeartbeatByIdScope tracks RPC calls to frontend service
	FrontendClientRecordActivityTaskHeartbeatByIdScope
	// FrontendClientRegisterNamespaceScope tracks RPC calls to frontend service
	FrontendClientRegisterNamespaceScope
	// FrontendClientRequestCancelWorkflowExecutionScope tracks RPC calls to frontend service
	FrontendClientRequestCancelWorkflowExecutionScope
	// FrontendClientResetStickyTaskListScope tracks RPC calls to frontend service
	FrontendClientResetStickyTaskListScope
	// FrontendClientResetWorkflowExecutionScope tracks RPC calls to frontend service
	FrontendClientResetWorkflowExecutionScope
	// FrontendClientRespondActivityTaskCanceledScope tracks RPC calls to frontend service
	FrontendClientRespondActivityTaskCanceledScope
	// FrontendClientRespondActivityTaskCanceledByIdScope tracks RPC calls to frontend service
	FrontendClientRespondActivityTaskCanceledByIdScope
	// FrontendClientRespondActivityTaskCompletedScope tracks RPC calls to frontend service
	FrontendClientRespondActivityTaskCompletedScope
	// FrontendClientRespondActivityTaskCompletedByIdScope tracks RPC calls to frontend service
	FrontendClientRespondActivityTaskCompletedByIdScope
	// FrontendClientRespondActivityTaskFailedScope tracks RPC calls to frontend service
	FrontendClientRespondActivityTaskFailedScope
	// FrontendClientRespondActivityTaskFailedByIdScope tracks RPC calls to frontend service
	FrontendClientRespondActivityTaskFailedByIdScope
	// FrontendClientRespondDecisionTaskCompletedScope tracks RPC calls to frontend service
	FrontendClientRespondDecisionTaskCompletedScope
	// FrontendClientRespondDecisionTaskFailedScope tracks RPC calls to frontend service
	FrontendClientRespondDecisionTaskFailedScope
	// FrontendClientRespondQueryTaskCompletedScope tracks RPC calls to frontend service
	FrontendClientRespondQueryTaskCompletedScope
	// FrontendClientSignalWithStartWorkflowExecutionScope tracks RPC calls to frontend service
	FrontendClientSignalWithStartWorkflowExecutionScope
	// FrontendClientSignalWorkflowExecutionScope tracks RPC calls to frontend service
	FrontendClientSignalWorkflowExecutionScope
	// FrontendClientStartWorkflowExecutionScope tracks RPC calls to frontend service
	FrontendClientStartWorkflowExecutionScope
	// FrontendClientTerminateWorkflowExecutionScope tracks RPC calls to frontend service
	FrontendClientTerminateWorkflowExecutionScope
	// FrontendClientUpdateNamespaceScope tracks RPC calls to frontend service
	FrontendClientUpdateNamespaceScope
	// FrontendClientListWorkflowExecutionsScope tracks RPC calls to frontend service
	FrontendClientListWorkflowExecutionsScope
	// FrontendClientScanWorkflowExecutionsScope tracks RPC calls to frontend service
	FrontendClientScanWorkflowExecutionsScope
	// FrontendClientCountWorkflowExecutionsScope tracks RPC calls to frontend service
	FrontendClientCountWorkflowExecutionsScope
	// FrontendClientGetSearchAttributesScope tracks RPC calls to frontend service
	FrontendClientGetSearchAttributesScope
	// FrontendClientGetReplicationTasksScope tracks RPC calls to frontend service
	FrontendClientGetReplicationTasksScope
	// FrontendClientGetNamespaceReplicationTasksScope tracks RPC calls to frontend service
	FrontendClientGetNamespaceReplicationTasksScope
	// FrontendClientGetDLQReplicationTasksScope tracks RPC calls to frontend service
	FrontendClientGetDLQReplicationTasksScope
	// FrontendClientReapplyEventsScope tracks RPC calls to frontend service
	FrontendClientReapplyEventsScope
	// FrontendClientGetClusterInfoScope tracks RPC calls to frontend
	FrontendClientGetClusterInfoScope
	// FrontendClientListTaskListPartitionsScope tracks RPC calls to frontend service
	FrontendClientListTaskListPartitionsScope
	// AdminClientAddSearchAttributeScope tracks RPC calls to admin service
	AdminClientAddSearchAttributeScope
	// AdminClientCloseShardScope tracks RPC calls to admin service
	AdminClientCloseShardScope
	// AdminClientDescribeHistoryHostScope tracks RPC calls to admin service
	AdminClientDescribeHistoryHostScope
	// AdminClientDescribeWorkflowExecutionScope tracks RPC calls to admin service
	AdminClientDescribeWorkflowExecutionScope
	// AdminClientGetWorkflowExecutionRawHistoryScope tracks RPC calls to admin service
	AdminClientGetWorkflowExecutionRawHistoryScope
	// AdminClientGetWorkflowExecutionRawHistoryV2Scope tracks RPC calls to admin service
	AdminClientGetWorkflowExecutionRawHistoryV2Scope
	// AdminClientDescribeClusterScope tracks RPC calls to admin service
	AdminClientDescribeClusterScope
	// AdminClientReadDLQMessagesScope tracks RPC calls to admin service
	AdminClientReadDLQMessagesScope
	// AdminClientPurgeDLQMessagesScope tracks RPC calls to admin service
	AdminClientPurgeDLQMessagesScope
	// AdminClientMergeDLQMessagesScope tracks RPC calls to admin service
	AdminClientMergeDLQMessagesScope
	// AdminClientRefreshWorkflowTasksScope tracks RPC calls to admin service
	AdminClientRefreshWorkflowTasksScope
	// DCRedirectionDeprecateNamespaceScope tracks RPC calls for dc redirection
	DCRedirectionDeprecateNamespaceScope
	// DCRedirectionDescribeNamespaceScope tracks RPC calls for dc redirection
	DCRedirectionDescribeNamespaceScope
	// DCRedirectionDescribeTaskListScope tracks RPC calls for dc redirection
	DCRedirectionDescribeTaskListScope
	// DCRedirectionDescribeWorkflowExecutionScope tracks RPC calls for dc redirection
	DCRedirectionDescribeWorkflowExecutionScope
	// DCRedirectionGetWorkflowExecutionHistoryScope tracks RPC calls for dc redirection
	DCRedirectionGetWorkflowExecutionHistoryScope
	// DCRedirectionGetWorkflowExecutionRawHistoryScope tracks RPC calls for dc redirection
	DCRedirectionGetWorkflowExecutionRawHistoryScope
	// DCRedirectionPollForWorkflowExecutionRawHistoryScope tracks RPC calls for dc redirection
	DCRedirectionPollForWorkflowExecutionRawHistoryScope
	// DCRedirectionListArchivedWorkflowExecutionsScope tracks RPC calls for dc redirection
	DCRedirectionListArchivedWorkflowExecutionsScope
	// DCRedirectionListClosedWorkflowExecutionsScope tracks RPC calls for dc redirection
	DCRedirectionListClosedWorkflowExecutionsScope
	// DCRedirectionListNamespacesScope tracks RPC calls for dc redirection
	DCRedirectionListNamespacesScope
	// DCRedirectionListOpenWorkflowExecutionsScope tracks RPC calls for dc redirection
	DCRedirectionListOpenWorkflowExecutionsScope
	// DCRedirectionListWorkflowExecutionsScope tracks RPC calls for dc redirection
	DCRedirectionListWorkflowExecutionsScope
	// DCRedirectionScanWorkflowExecutionsScope tracks RPC calls for dc redirection
	DCRedirectionScanWorkflowExecutionsScope
	// DCRedirectionCountWorkflowExecutionsScope tracks RPC calls for dc redirection
	DCRedirectionCountWorkflowExecutionsScope
	// DCRedirectionGetSearchAttributesScope tracks RPC calls for dc redirection
	DCRedirectionGetSearchAttributesScope
	// DCRedirectionPollForActivityTaskScope tracks RPC calls for dc redirection
	DCRedirectionPollForActivityTaskScope
	// DCRedirectionPollForDecisionTaskScope tracks RPC calls for dc redirection
	DCRedirectionPollForDecisionTaskScope
	// DCRedirectionQueryWorkflowScope tracks RPC calls for dc redirection
	DCRedirectionQueryWorkflowScope
	// DCRedirectionRecordActivityTaskHeartbeatScope tracks RPC calls for dc redirection
	DCRedirectionRecordActivityTaskHeartbeatScope
	// DCRedirectionRecordActivityTaskHeartbeatByIdScope tracks RPC calls for dc redirection
	DCRedirectionRecordActivityTaskHeartbeatByIdScope
	// DCRedirectionRegisterNamespaceScope tracks RPC calls for dc redirection
	DCRedirectionRegisterNamespaceScope
	// DCRedirectionRequestCancelWorkflowExecutionScope tracks RPC calls for dc redirection
	DCRedirectionRequestCancelWorkflowExecutionScope
	// DCRedirectionResetStickyTaskListScope tracks RPC calls for dc redirection
	DCRedirectionResetStickyTaskListScope
	// DCRedirectionResetWorkflowExecutionScope tracks RPC calls for dc redirection
	DCRedirectionResetWorkflowExecutionScope
	// DCRedirectionRespondActivityTaskCanceledScope tracks RPC calls for dc redirection
	DCRedirectionRespondActivityTaskCanceledScope
	// DCRedirectionRespondActivityTaskCanceledByIdScope tracks RPC calls for dc redirection
	DCRedirectionRespondActivityTaskCanceledByIdScope
	// DCRedirectionRespondActivityTaskCompletedScope tracks RPC calls for dc redirection
	DCRedirectionRespondActivityTaskCompletedScope
	// DCRedirectionRespondActivityTaskCompletedByIdScope tracks RPC calls for dc redirection
	DCRedirectionRespondActivityTaskCompletedByIdScope
	// DCRedirectionRespondActivityTaskFailedScope tracks RPC calls for dc redirection
	DCRedirectionRespondActivityTaskFailedScope
	// DCRedirectionRespondActivityTaskFailedByIdScope tracks RPC calls for dc redirection
	DCRedirectionRespondActivityTaskFailedByIdScope
	// DCRedirectionRespondDecisionTaskCompletedScope tracks RPC calls for dc redirection
	DCRedirectionRespondDecisionTaskCompletedScope
	// DCRedirectionRespondDecisionTaskFailedScope tracks RPC calls for dc redirection
	DCRedirectionRespondDecisionTaskFailedScope
	// DCRedirectionRespondQueryTaskCompletedScope tracks RPC calls for dc redirection
	DCRedirectionRespondQueryTaskCompletedScope
	// DCRedirectionSignalWithStartWorkflowExecutionScope tracks RPC calls for dc redirection
	DCRedirectionSignalWithStartWorkflowExecutionScope
	// DCRedirectionSignalWorkflowExecutionScope tracks RPC calls for dc redirection
	DCRedirectionSignalWorkflowExecutionScope
	// DCRedirectionStartWorkflowExecutionScope tracks RPC calls for dc redirection
	DCRedirectionStartWorkflowExecutionScope
	// DCRedirectionTerminateWorkflowExecutionScope tracks RPC calls for dc redirection
	DCRedirectionTerminateWorkflowExecutionScope
	// DCRedirectionUpdateNamespaceScope tracks RPC calls for dc redirection
	DCRedirectionUpdateNamespaceScope
	// DCRedirectionListTaskListPartitionsScope tracks RPC calls for dc redirection
	DCRedirectionListTaskListPartitionsScope

	// MessagingPublishScope tracks Publish calls made by service to messaging layer
	MessagingClientPublishScope
	// MessagingPublishBatchScope tracks Publish calls made by service to messaging layer
	MessagingClientPublishBatchScope

	// NamespaceCacheScope tracks namespace cache callbacks
	NamespaceCacheScope
	// HistoryRereplicationByTransferTaskScope tracks history replication calls made by transfer task
	HistoryRereplicationByTransferTaskScope
	// HistoryRereplicationByTimerTaskScope tracks history replication calls made by timer task
	HistoryRereplicationByTimerTaskScope
	// HistoryRereplicationByHistoryReplicationScope tracks history replication calls made by history replication
	HistoryRereplicationByHistoryReplicationScope
	// HistoryRereplicationByHistoryMetadataReplicationScope tracks history replication calls made by history replication
	HistoryRereplicationByHistoryMetadataReplicationScope
	// HistoryRereplicationByActivityReplicationScope tracks history replication calls made by activity replication
	HistoryRereplicationByActivityReplicationScope

	// PersistenceAppendHistoryNodesScope tracks AppendHistoryNodes calls made by service to persistence layer
	PersistenceAppendHistoryNodesScope
	// PersistenceReadHistoryBranchScope tracks ReadHistoryBranch calls made by service to persistence layer
	PersistenceReadHistoryBranchScope
	// PersistenceForkHistoryBranchScope tracks ForkHistoryBranch calls made by service to persistence layer
	PersistenceForkHistoryBranchScope
	// PersistenceDeleteHistoryBranchScope tracks DeleteHistoryBranch calls made by service to persistence layer
	PersistenceDeleteHistoryBranchScope
	// PersistenceCompleteForkBranchScope tracks CompleteForkBranch calls made by service to persistence layer
	PersistenceCompleteForkBranchScope
	// PersistenceGetHistoryTreeScope tracks GetHistoryTree calls made by service to persistence layer
	PersistenceGetHistoryTreeScope
	// PersistenceGetAllHistoryTreeBranchesScope tracks GetHistoryTree calls made by service to persistence layer
	PersistenceGetAllHistoryTreeBranchesScope
	// PersistenceNamespaceReplicationQueueScope is the metrics scope for namespace replication queue
	PersistenceNamespaceReplicationQueueScope

	// ClusterMetadataArchivalConfigScope tracks ArchivalConfig calls to ClusterMetadata
	ClusterMetadataArchivalConfigScope

	// ElasticsearchRecordWorkflowExecutionStartedScope tracks RecordWorkflowExecutionStarted calls made by service to persistence layer
	ElasticsearchRecordWorkflowExecutionStartedScope
	// ElasticsearchRecordWorkflowExecutionClosedScope tracks RecordWorkflowExecutionClosed calls made by service to persistence layer
	ElasticsearchRecordWorkflowExecutionClosedScope
	// ElasticsearchUpsertWorkflowExecutionScope tracks UpsertWorkflowExecution calls made by service to persistence layer
	ElasticsearchUpsertWorkflowExecutionScope
	// ElasticsearchListOpenWorkflowExecutionsScope tracks ListOpenWorkflowExecutions calls made by service to persistence layer
	ElasticsearchListOpenWorkflowExecutionsScope
	// ElasticsearchListClosedWorkflowExecutionsScope tracks ListClosedWorkflowExecutions calls made by service to persistence layer
	ElasticsearchListClosedWorkflowExecutionsScope
	// ElasticsearchListOpenWorkflowExecutionsByTypeScope tracks ListOpenWorkflowExecutionsByType calls made by service to persistence layer
	ElasticsearchListOpenWorkflowExecutionsByTypeScope
	// ElasticsearchListClosedWorkflowExecutionsByTypeScope tracks ListClosedWorkflowExecutionsByType calls made by service to persistence layer
	ElasticsearchListClosedWorkflowExecutionsByTypeScope
	// ElasticsearchListOpenWorkflowExecutionsByWorkflowIDScope tracks ListOpenWorkflowExecutionsByWorkflowID calls made by service to persistence layer
	ElasticsearchListOpenWorkflowExecutionsByWorkflowIDScope
	// ElasticsearchListClosedWorkflowExecutionsByWorkflowIDScope tracks ListClosedWorkflowExecutionsByWorkflowID calls made by service to persistence layer
	ElasticsearchListClosedWorkflowExecutionsByWorkflowIDScope
	// ElasticsearchListClosedWorkflowExecutionsByStatusScope tracks ListClosedWorkflowExecutionsByStatus calls made by service to persistence layer
	ElasticsearchListClosedWorkflowExecutionsByStatusScope
	// ElasticsearchGetClosedWorkflowExecutionScope tracks GetClosedWorkflowExecution calls made by service to persistence layer
	ElasticsearchGetClosedWorkflowExecutionScope
	// ElasticsearchListWorkflowExecutionsScope tracks ListWorkflowExecutions calls made by service to persistence layer
	ElasticsearchListWorkflowExecutionsScope
	// ElasticsearchScanWorkflowExecutionsScope tracks ScanWorkflowExecutions calls made by service to persistence layer
	ElasticsearchScanWorkflowExecutionsScope
	// ElasticsearchCountWorkflowExecutionsScope tracks CountWorkflowExecutions calls made by service to persistence layer
	ElasticsearchCountWorkflowExecutionsScope
	// ElasticsearchDeleteWorkflowExecutionsScope tracks DeleteWorkflowExecution calls made by service to persistence layer
	ElasticsearchDeleteWorkflowExecutionsScope

	// SequentialTaskProcessingScope is used by sequential task processing logic
	SequentialTaskProcessingScope
	// ParallelTaskProcessingScope is used by parallel task processing logic
	ParallelTaskProcessingScope
	// TaskSchedulerScope is used by task scheduler logic
	TaskSchedulerScope

	// HistoryArchiverScope is used by history archivers
	HistoryArchiverScope
	// VisibilityArchiverScope is used by visibility archivers
	VisibilityArchiverScope

	// The following metrics are only used by internal archiver implemention.
	// TODO: move them to internal repo once temporal plugin model is in place.

	// BlobstoreClientUploadScope tracks Upload calls to blobstore
	BlobstoreClientUploadScope
	// BlobstoreClientDownloadScope tracks Download calls to blobstore
	BlobstoreClientDownloadScope
	// BlobstoreClientGetMetadataScope tracks GetMetadata calls to blobstore
	BlobstoreClientGetMetadataScope
	// BlobstoreClientExistsScope tracks Exists calls to blobstore
	BlobstoreClientExistsScope
	// BlobstoreClientDeleteScope tracks Delete calls to blobstore
	BlobstoreClientDeleteScope
	// BlobstoreClientDirectoryExistsScope tracks DirectoryExists calls to blobstore
	BlobstoreClientDirectoryExistsScope

	NumCommonScopes
)

// -- Operation scopes for Admin service --
const (
	// AdminDescribeHistoryHostScope is the metric scope for admin.AdminDescribeHistoryHostScope
	AdminDescribeHistoryHostScope = iota + NumCommonScopes
	// AdminAddSearchAttributeScope is the metric scope for admin.AdminAddSearchAttributeScope
	AdminAddSearchAttributeScope
	// AdminDescribeWorkflowExecutionScope is the metric scope for admin.AdminDescribeWorkflowExecutionScope
	AdminDescribeWorkflowExecutionScope
	// AdminGetWorkflowExecutionRawHistoryScope is the metric scope for admin.GetWorkflowExecutionRawHistoryScope
	AdminGetWorkflowExecutionRawHistoryScope
	// AdminGetWorkflowExecutionRawHistoryV2Scope is the metric scope for admin.GetWorkflowExecutionRawHistoryScope
	AdminGetWorkflowExecutionRawHistoryV2Scope
	// AdminGetReplicationMessagesScope is the metric scope for admin.GetReplicationMessages
	AdminGetReplicationMessagesScope
	// AdminGetNamespaceReplicationMessagesScope is the metric scope for admin.GetNamespaceReplicationMessages
	AdminGetNamespaceReplicationMessagesScope
	// AdminGetDLQReplicationMessagesScope is the metric scope for admin.GetDLQReplicationMessages
	AdminGetDLQReplicationMessagesScope
	// AdminReapplyEventsScope is the metric scope for admin.ReapplyEvents
	AdminReapplyEventsScope
	// AdminRefreshWorkflowTasksScope is the metric scope for admin.RefreshWorkflowTasks
	AdminRefreshWorkflowTasksScope
	// AdminRemoveTaskScope is the metric scope for admin.AdminRemoveTaskScope
	AdminRemoveTaskScope
	//AdminCloseShardTaskScope is the metric scope for admin.AdminRemoveTaskScope
	AdminCloseShardTaskScope
	//AdminReadDLQMessagesScope is the metric scope for admin.AdminReadDLQMessagesScope
	AdminReadDLQMessagesScope
	//AdminPurgeDLQMessagesScope is the metric scope for admin.AdminPurgeDLQMessagesScope
	AdminPurgeDLQMessagesScope
	//AdminMergeDLQMessagesScope is the metric scope for admin.AdminMergeDLQMessagesScope
	AdminMergeDLQMessagesScope

	NumAdminScopes
)

// -- Operation scopes for Frontend service --
const (
	// FrontendStartWorkflowExecutionScope is the metric scope for frontend.StartWorkflowExecution
	FrontendStartWorkflowExecutionScope = iota + NumAdminScopes
	// PollForDecisionTaskScope is the metric scope for frontend.PollForDecisionTask
	FrontendPollForDecisionTaskScope
	// FrontendPollForActivityTaskScope is the metric scope for frontend.PollForActivityTask
	FrontendPollForActivityTaskScope
	// FrontendRecordActivityTaskHeartbeatScope is the metric scope for frontend.RecordActivityTaskHeartbeat
	FrontendRecordActivityTaskHeartbeatScope
	// FrontendRecordActivityTaskHeartbeatByIdScope is the metric scope for frontend.RespondDecisionTaskCompleted
	FrontendRecordActivityTaskHeartbeatByIdScope
	// FrontendRespondDecisionTaskCompletedScope is the metric scope for frontend.RespondDecisionTaskCompleted
	FrontendRespondDecisionTaskCompletedScope
	// FrontendRespondDecisionTaskFailedScope is the metric scope for frontend.RespondDecisionTaskFailed
	FrontendRespondDecisionTaskFailedScope
	// FrontendRespondQueryTaskCompletedScope is the metric scope for frontend.RespondQueryTaskCompleted
	FrontendRespondQueryTaskCompletedScope
	// FrontendRespondActivityTaskCompletedScope is the metric scope for frontend.RespondActivityTaskCompleted
	FrontendRespondActivityTaskCompletedScope
	// FrontendRespondActivityTaskFailedScope is the metric scope for frontend.RespondActivityTaskFailed
	FrontendRespondActivityTaskFailedScope
	// FrontendRespondActivityTaskCanceledScope is the metric scope for frontend.RespondActivityTaskCanceled
	FrontendRespondActivityTaskCanceledScope
	// FrontendRespondActivityTaskCompletedScope is the metric scope for frontend.RespondActivityTaskCompletedById
	FrontendRespondActivityTaskCompletedByIdScope
	// FrontendRespondActivityTaskFailedScope is the metric scope for frontend.RespondActivityTaskFailedById
	FrontendRespondActivityTaskFailedByIdScope
	// FrontendRespondActivityTaskCanceledScope is the metric scope for frontend.RespondActivityTaskCanceledById
	FrontendRespondActivityTaskCanceledByIdScope
	// FrontendGetWorkflowExecutionHistoryScope is the metric scope for frontend.GetWorkflowExecutionHistory
	FrontendGetWorkflowExecutionHistoryScope
	// FrontendGetWorkflowExecutionRawHistoryScope is the metric scope for frontend.GetWorkflowExecutionRawHistory
	FrontendGetWorkflowExecutionRawHistoryScope
	// FrontendPollForWorkflowExecutionRawHistoryScope is the metric scope for frontend.GetWorkflowExecutionRawHistory
	FrontendPollForWorkflowExecutionRawHistoryScope
	// FrontendSignalWorkflowExecutionScope is the metric scope for frontend.SignalWorkflowExecution
	FrontendSignalWorkflowExecutionScope
	// FrontendSignalWithStartWorkflowExecutionScope is the metric scope for frontend.SignalWithStartWorkflowExecution
	FrontendSignalWithStartWorkflowExecutionScope
	// FrontendTerminateWorkflowExecutionScope is the metric scope for frontend.TerminateWorkflowExecution
	FrontendTerminateWorkflowExecutionScope
	// FrontendRequestCancelWorkflowExecutionScope is the metric scope for frontend.RequestCancelWorkflowExecution
	FrontendRequestCancelWorkflowExecutionScope
	// FrontendListArchivedWorkflowExecutionsScope is the metric scope for frontend.ListArchivedWorkflowExecutions
	FrontendListArchivedWorkflowExecutionsScope
	// FrontendListOpenWorkflowExecutionsScope is the metric scope for frontend.ListOpenWorkflowExecutions
	FrontendListOpenWorkflowExecutionsScope
	// FrontendListClosedWorkflowExecutionsScope is the metric scope for frontend.ListClosedWorkflowExecutions
	FrontendListClosedWorkflowExecutionsScope
	// FrontendListWorkflowExecutionsScope is the metric scope for frontend.ListWorkflowExecutions
	FrontendListWorkflowExecutionsScope
	// FrontendScanWorkflowExecutionsScope is the metric scope for frontend.ListWorkflowExecutions
	FrontendScanWorkflowExecutionsScope
	// FrontendCountWorkflowExecutionsScope is the metric scope for frontend.CountWorkflowExecutions
	FrontendCountWorkflowExecutionsScope
	// FrontendRegisterNamespaceScope is the metric scope for frontend.RegisterNamespace
	FrontendRegisterNamespaceScope
	// FrontendDescribeNamespaceScope is the metric scope for frontend.DescribeNamespace
	FrontendDescribeNamespaceScope
	// FrontendUpdateNamespaceScope is the metric scope for frontend.DescribeNamespace
	FrontendUpdateNamespaceScope
	// FrontendDeprecateNamespaceScope is the metric scope for frontend.DeprecateNamespace
	FrontendDeprecateNamespaceScope
	// FrontendQueryWorkflowScope is the metric scope for frontend.QueryWorkflow
	FrontendQueryWorkflowScope
	// FrontendDescribeWorkflowExecutionScope is the metric scope for frontend.DescribeWorkflowExecution
	FrontendDescribeWorkflowExecutionScope
	// FrontendDescribeTaskListScope is the metric scope for frontend.DescribeTaskList
	FrontendDescribeTaskListScope
	// FrontendResetStickyTaskListScope is the metric scope for frontend.ResetStickyTaskList
	FrontendListTaskListPartitionsScope
	// FrontendResetStickyTaskListScope is the metric scope for frontend.ResetStickyTaskList
	FrontendResetStickyTaskListScope
	// FrontendListNamespacesScope is the metric scope for frontend.ListNamespace
	FrontendListNamespacesScope
	// FrontendResetWorkflowExecutionScope is the metric scope for frontend.ResetWorkflowExecution
	FrontendResetWorkflowExecutionScope
	// FrontendGetSearchAttributesScope is the metric scope for frontend.GetSearchAttributes
	FrontendGetSearchAttributesScope

	NumFrontendScopes
)

// -- Operation scopes for History service --
const (
	// HistoryStartWorkflowExecutionScope tracks StartWorkflowExecution API calls received by service
	HistoryStartWorkflowExecutionScope = iota + NumCommonScopes
	// HistoryRecordActivityTaskHeartbeatScope tracks RecordActivityTaskHeartbeat API calls received by service
	HistoryRecordActivityTaskHeartbeatScope
	// HistoryRespondDecisionTaskCompletedScope tracks RespondDecisionTaskCompleted API calls received by service
	HistoryRespondDecisionTaskCompletedScope
	// HistoryRespondDecisionTaskFailedScope tracks RespondDecisionTaskFailed API calls received by service
	HistoryRespondDecisionTaskFailedScope
	// HistoryRespondActivityTaskCompletedScope tracks RespondActivityTaskCompleted API calls received by service
	HistoryRespondActivityTaskCompletedScope
	// HistoryRespondActivityTaskFailedScope tracks RespondActivityTaskFailed API calls received by service
	HistoryRespondActivityTaskFailedScope
	// HistoryRespondActivityTaskCanceledScope tracks RespondActivityTaskCanceled API calls received by service
	HistoryRespondActivityTaskCanceledScope
	// HistoryGetMutableStateScope tracks GetMutableStateScope API calls received by service
	HistoryGetMutableStateScope
	// HistoryPollMutableStateScope tracks PollMutableStateScope API calls received by service
	HistoryPollMutableStateScope
	// HistoryResetStickyTaskListScope tracks ResetStickyTaskListScope API calls received by service
	HistoryResetStickyTaskListScope
	// HistoryDescribeWorkflowExecutionScope tracks DescribeWorkflowExecution API calls received by service
	HistoryDescribeWorkflowExecutionScope
	// HistoryRecordDecisionTaskStartedScope tracks RecordDecisionTaskStarted API calls received by service
	HistoryRecordDecisionTaskStartedScope
	// HistoryRecordActivityTaskStartedScope tracks RecordActivityTaskStarted API calls received by service
	HistoryRecordActivityTaskStartedScope
	// HistorySignalWorkflowExecutionScope tracks SignalWorkflowExecution API calls received by service
	HistorySignalWorkflowExecutionScope
	// HistorySignalWithStartWorkflowExecutionScope tracks SignalWithStartWorkflowExecution API calls received by service
	HistorySignalWithStartWorkflowExecutionScope
	// HistoryRemoveSignalMutableStateScope tracks RemoveSignalMutableState API calls received by service
	HistoryRemoveSignalMutableStateScope
	// HistoryTerminateWorkflowExecutionScope tracks TerminateWorkflowExecution API calls received by service
	HistoryTerminateWorkflowExecutionScope
	// HistoryScheduleDecisionTaskScope tracks ScheduleDecisionTask API calls received by service
	HistoryScheduleDecisionTaskScope
	// HistoryRecordChildExecutionCompletedScope tracks CompleteChildExecution API calls received by service
	HistoryRecordChildExecutionCompletedScope
	// HistoryRequestCancelWorkflowExecutionScope tracks RequestCancelWorkflowExecution API calls received by service
	HistoryRequestCancelWorkflowExecutionScope
	// HistoryReplicateEventsScope tracks ReplicateEvents API calls received by service
	HistoryReplicateEventsScope
	// HistoryReplicateRawEventsScope tracks ReplicateEvents API calls received by service
	HistoryReplicateRawEventsScope
	// HistoryReplicateEventsV2Scope tracks ReplicateEvents API calls received by service
	HistoryReplicateEventsV2Scope
	// HistorySyncShardStatusScope tracks HistorySyncShardStatus API calls received by service
	HistorySyncShardStatusScope
	// HistorySyncActivityScope tracks HistoryActivity API calls received by service
	HistorySyncActivityScope
	// HistoryDescribeMutableStateScope tracks HistoryActivity API calls received by service
	HistoryDescribeMutableStateScope
	// GetReplicationMessages tracks GetReplicationMessages API calls received by service
	HistoryGetReplicationMessagesScope
	// HistoryGetDLQReplicationMessagesScope tracks GetReplicationMessages API calls received by service
	HistoryGetDLQReplicationMessagesScope
	// HistoryReadDLQMessagesScope tracks ReadDLQMessages API calls received by service
	HistoryReadDLQMessagesScope
	// HistoryPurgeDLQMessagesScope tracks PurgeDLQMessages API calls received by service
	HistoryPurgeDLQMessagesScope
	// HistoryMergeDLQMessagesScope tracks MergeDLQMessages API calls received by service
	HistoryMergeDLQMessagesScope
	// HistoryShardControllerScope is the scope used by shard controller
	HistoryShardControllerScope
	// HistoryReapplyEventsScope is the scope used by event reapplication
	HistoryReapplyEventsScope
	// HistoryRefreshWorkflowTasksScope is the scope used by refresh workflow tasks API
	HistoryRefreshWorkflowTasksScope
	// TaskPriorityAssignerScope is the scope used by all metric emitted by task priority assigner
	TaskPriorityAssignerScope
	// TransferQueueProcessorScope is the scope used by all metric emitted by transfer queue processor
	TransferQueueProcessorScope
	// TransferActiveQueueProcessorScope is the scope used by all metric emitted by transfer queue processor
	TransferActiveQueueProcessorScope
	// TransferStandbyQueueProcessorScope is the scope used by all metric emitted by transfer queue processor
	TransferStandbyQueueProcessorScope
	// TransferActiveTaskActivityScope is the scope used for activity task processing by transfer queue processor
	TransferActiveTaskActivityScope
	// TransferActiveTaskDecisionScope is the scope used for decision task processing by transfer queue processor
	TransferActiveTaskDecisionScope
	// TransferActiveTaskCloseExecutionScope is the scope used for close execution task processing by transfer queue processor
	TransferActiveTaskCloseExecutionScope
	// TransferActiveTaskCancelExecutionScope is the scope used for cancel execution task processing by transfer queue processor
	TransferActiveTaskCancelExecutionScope
	// TransferActiveTaskSignalExecutionScope is the scope used for signal execution task processing by transfer queue processor
	TransferActiveTaskSignalExecutionScope
	// TransferActiveTaskStartChildExecutionScope is the scope used for start child execution task processing by transfer queue processor
	TransferActiveTaskStartChildExecutionScope
	// TransferActiveTaskRecordWorkflowStartedScope is the scope used for record workflow started task processing by transfer queue processor
	TransferActiveTaskRecordWorkflowStartedScope
	// TransferActiveTaskResetWorkflowScope is the scope used for record workflow started task processing by transfer queue processor
	TransferActiveTaskResetWorkflowScope
	// TransferActiveTaskUpsertWorkflowSearchAttributesScope is the scope used for upsert search attributes processing by transfer queue processor
	TransferActiveTaskUpsertWorkflowSearchAttributesScope
	// TransferStandbyTaskResetWorkflowScope is the scope used for record workflow started task processing by transfer queue processor
	TransferStandbyTaskResetWorkflowScope
	// TransferStandbyTaskActivityScope is the scope used for activity task processing by transfer queue processor
	TransferStandbyTaskActivityScope
	// TransferStandbyTaskDecisionScope is the scope used for decision task processing by transfer queue processor
	TransferStandbyTaskDecisionScope
	// TransferStandbyTaskCloseExecutionScope is the scope used for close execution task processing by transfer queue processor
	TransferStandbyTaskCloseExecutionScope
	// TransferStandbyTaskCancelExecutionScope is the scope used for cancel execution task processing by transfer queue processor
	TransferStandbyTaskCancelExecutionScope
	// TransferStandbyTaskSignalExecutionScope is the scope used for signal execution task processing by transfer queue processor
	TransferStandbyTaskSignalExecutionScope
	// TransferStandbyTaskStartChildExecutionScope is the scope used for start child execution task processing by transfer queue processor
	TransferStandbyTaskStartChildExecutionScope
	// TransferStandbyTaskRecordWorkflowStartedScope is the scope used for record workflow started task processing by transfer queue processor
	TransferStandbyTaskRecordWorkflowStartedScope
	// TransferStandbyTaskUpsertWorkflowSearchAttributesScope is the scope used for upsert search attributes processing by transfer queue processor
	TransferStandbyTaskUpsertWorkflowSearchAttributesScope
	// TimerQueueProcessorScope is the scope used by all metric emitted by timer queue processor
	TimerQueueProcessorScope
	// TimerActiveQueueProcessorScope is the scope used by all metric emitted by timer queue processor
	TimerActiveQueueProcessorScope
	// TimerQueueProcessorScope is the scope used by all metric emitted by timer queue processor
	TimerStandbyQueueProcessorScope
	// TimerActiveTaskActivityTimeoutScope is the scope used by metric emitted by timer queue processor for processing activity timeouts
	TimerActiveTaskActivityTimeoutScope
	// TimerActiveTaskDecisionTimeoutScope is the scope used by metric emitted by timer queue processor for processing decision timeouts
	TimerActiveTaskDecisionTimeoutScope
	// TimerActiveTaskUserTimerScope is the scope used by metric emitted by timer queue processor for processing user timers
	TimerActiveTaskUserTimerScope
	// TimerActiveTaskWorkflowTimeoutScope is the scope used by metric emitted by timer queue processor for processing workflow timeouts.
	TimerActiveTaskWorkflowTimeoutScope
	// TimerActiveTaskActivityRetryTimerScope is the scope used by metric emitted by timer queue processor for processing retry task.
	TimerActiveTaskActivityRetryTimerScope
	// TimerActiveTaskWorkflowBackoffTimerScope is the scope used by metric emitted by timer queue processor for processing retry task.
	TimerActiveTaskWorkflowBackoffTimerScope
	// TimerActiveTaskDeleteHistoryEventScope is the scope used by metric emitted by timer queue processor for processing history event cleanup
	TimerActiveTaskDeleteHistoryEventScope
	// TimerStandbyTaskActivityTimeoutScope is the scope used by metric emitted by timer queue processor for processing activity timeouts
	TimerStandbyTaskActivityTimeoutScope
	// TimerStandbyTaskDecisionTimeoutScope is the scope used by metric emitted by timer queue processor for processing decision timeouts
	TimerStandbyTaskDecisionTimeoutScope
	// TimerStandbyTaskUserTimerScope is the scope used by metric emitted by timer queue processor for processing user timers
	TimerStandbyTaskUserTimerScope
	// TimerStandbyTaskWorkflowTimeoutScope is the scope used by metric emitted by timer queue processor for processing workflow timeouts.
	TimerStandbyTaskWorkflowTimeoutScope
	// TimerStandbyTaskActivityRetryTimerScope is the scope used by metric emitted by timer queue processor for processing retry task.
	TimerStandbyTaskActivityRetryTimerScope
	// TimerStandbyTaskDeleteHistoryEventScope is the scope used by metric emitted by timer queue processor for processing history event cleanup
	TimerStandbyTaskDeleteHistoryEventScope
	// TimerStandbyTaskWorkflowBackoffTimerScope is the scope used by metric emitted by timer queue processor for processing retry task.
	TimerStandbyTaskWorkflowBackoffTimerScope
	// HistoryEventNotificationScope is the scope used by shard history event nitification
	HistoryEventNotificationScope
	// ReplicatorQueueProcessorScope is the scope used by all metric emitted by replicator queue processor
	ReplicatorQueueProcessorScope
	// ReplicatorTaskHistoryScope is the scope used for history task processing by replicator queue processor
	ReplicatorTaskHistoryScope
	// ReplicatorTaskSyncActivityScope is the scope used for sync activity by replicator queue processor
	ReplicatorTaskSyncActivityScope
	// ReplicateHistoryEventsScope is the scope used by historyReplicator API for applying events
	ReplicateHistoryEventsScope
	// ShardInfoScope is the scope used when updating shard info
	ShardInfoScope
	// WorkflowContextScope is the scope used by WorkflowContext component
	WorkflowContextScope
	// HistoryCacheGetAndCreateScope is the scope used by history cache
	HistoryCacheGetAndCreateScope
	// HistoryCacheGetOrCreateScope is the scope used by history cache
	HistoryCacheGetOrCreateScope
	// HistoryCacheGetOrCreateCurrentScope is the scope used by history cache
	HistoryCacheGetOrCreateCurrentScope
	// HistoryCacheGetCurrentExecutionScope is the scope used by history cache for getting current execution
	HistoryCacheGetCurrentExecutionScope
	// EventsCacheGetEventScope is the scope used by events cache
	EventsCacheGetEventScope
	// EventsCachePutEventScope is the scope used by events cache
	EventsCachePutEventScope
	// EventsCacheDeleteEventScope is the scope used by events cache
	EventsCacheDeleteEventScope
	// EventsCacheGetFromStoreScope is the scope used by events cache
	EventsCacheGetFromStoreScope
	// ExecutionSizeStatsScope is the scope used for emiting workflow execution size related stats
	ExecutionSizeStatsScope
	// ExecutionCountStatsScope is the scope used for emiting workflow execution count related stats
	ExecutionCountStatsScope
	// SessionSizeStatsScope is the scope used for emiting session update size related stats
	SessionSizeStatsScope
	// SessionCountStatsScope is the scope used for emiting session update count related stats
	SessionCountStatsScope
	// HistoryResetWorkflowExecutionScope tracks ResetWorkflowExecution API calls received by service
	HistoryResetWorkflowExecutionScope
	// HistoryQueryWorkflowScope tracks QueryWorkflow API calls received by service
	HistoryQueryWorkflowScope
	// HistoryProcessDeleteHistoryEventScope tracks ProcessDeleteHistoryEvent processing calls
	HistoryProcessDeleteHistoryEventScope
	// WorkflowCompletionStatsScope tracks workflow completion updates
	WorkflowCompletionStatsScope
	// ArchiverClientScope is scope used by all metrics emitted by archiver.Client
	ArchiverClientScope
	// ReplicationTaskFetcherScope is scope used by all metrics emitted by ReplicationTaskFetcher
	ReplicationTaskFetcherScope
	// ReplicationTaskCleanupScope is scope used by all metrics emitted by ReplicationTaskProcessor cleanup
	ReplicationTaskCleanupScope
	// ReplicationDLQStatsScope is scope used by all metrics emitted related to replication DLQ
	ReplicationDLQStatsScope

	NumHistoryScopes
)

// -- Operation scopes for Matching service --
const (
	// PollForDecisionTaskScope tracks PollForDecisionTask API calls received by service
	MatchingPollForDecisionTaskScope = iota + NumCommonScopes
	// PollForActivityTaskScope tracks PollForActivityTask API calls received by service
	MatchingPollForActivityTaskScope
	// MatchingAddActivityTaskScope tracks AddActivityTask API calls received by service
	MatchingAddActivityTaskScope
	// MatchingAddDecisionTaskScope tracks AddDecisionTask API calls received by service
	MatchingAddDecisionTaskScope
	// MatchingTaskListMgrScope is the metrics scope for matching.TaskListManager component
	MatchingTaskListMgrScope
	// MatchingQueryWorkflowScope tracks AddDecisionTask API calls received by service
	MatchingQueryWorkflowScope
	// MatchingRespondQueryTaskCompletedScope tracks AddDecisionTask API calls received by service
	MatchingRespondQueryTaskCompletedScope
	// MatchingCancelOutstandingPollScope tracks CancelOutstandingPoll API calls received by service
	MatchingCancelOutstandingPollScope
	// MatchingDescribeTaskListScope tracks DescribeTaskList API calls received by service
	MatchingDescribeTaskListScope
	// MatchingListTaskListPartitionsScope tracks ListTaskListPartitions API calls received by service
	MatchingListTaskListPartitionsScope

	NumMatchingScopes
)

// -- Operation scopes for Worker service --
const (
	// ReplicationScope is the scope used by all metric emitted by replicator
	ReplicatorScope = iota + NumCommonScopes
	// NamespaceReplicationTaskScope is the scope used by namespace task replication processing
	NamespaceReplicationTaskScope
	// HistoryReplicationTaskScope is the scope used by history task replication processing
	HistoryReplicationTaskScope
	// HistoryMetadataReplicationTaskScope is the scope used by history metadata task replication processing
	HistoryMetadataReplicationTaskScope
	// HistoryReplicationV2TaskScope is the scope used by history task replication processing
	HistoryReplicationV2TaskScope
	// SyncShardTaskScope is the scope used by sync shrad information processing
	SyncShardTaskScope
	// SyncActivityTaskScope is the scope used by sync activity information processing
	SyncActivityTaskScope
	// ESProcessorScope is scope used by all metric emitted by esProcessor
	ESProcessorScope
	// IndexProcessorScope is scope used by all metric emitted by index processor
	IndexProcessorScope
	// ArchiverDeleteHistoryActivityScope is scope used by all metrics emitted by archiver.DeleteHistoryActivity
	ArchiverDeleteHistoryActivityScope
	// ArchiverUploadHistoryActivityScope is scope used by all metrics emitted by archiver.UploadHistoryActivity
	ArchiverUploadHistoryActivityScope
	// ArchiverArchiveVisibilityActivityScope is scope used by all metrics emitted by archiver.ArchiveVisibilityActivity
	ArchiverArchiveVisibilityActivityScope
	// ArchiverScope is scope used by all metrics emitted by archiver.Archiver
	ArchiverScope
	// ArchiverPumpScope is scope used by all metrics emitted by archiver.Pump
	ArchiverPumpScope
	// ArchiverArchivalWorkflowScope is scope used by all metrics emitted by archiver.ArchivalWorkflow
	ArchiverArchivalWorkflowScope
	// TaskListScavengerScope is scope used by all metrics emitted by worker.tasklist.Scavenger module
	TaskListScavengerScope
	// ExecutionsScavengerScope is scope used by all metrics emitted by worker.executions.Scavenger module
	ExecutionsScavengerScope
	// BatcherScope is scope used by all metrics emitted by worker.Batcher module
	BatcherScope
	// HistoryScavengerScope is scope used by all metrics emitted by worker.history.Scavenger module
	HistoryScavengerScope
	// ParentClosePolicyProcessorScope is scope used by all metrics emitted by worker.ParentClosePolicyProcessor
	ParentClosePolicyProcessorScope

	NumWorkerScopes
)

// ScopeDefs record the scopes for all services
var ScopeDefs = map[ServiceIdx]map[int]scopeDefinition{
	// common scope Names
	Common: {
		PersistenceCreateShardScope:                              {operation: "CreateShard"},
		PersistenceGetShardScope:                                 {operation: "GetShard"},
		PersistenceUpdateShardScope:                              {operation: "UpdateShard"},
		PersistenceCreateWorkflowExecutionScope:                  {operation: "CreateWorkflowExecution"},
		PersistenceGetWorkflowExecutionScope:                     {operation: "GetWorkflowExecution"},
		PersistenceUpdateWorkflowExecutionScope:                  {operation: "UpdateWorkflowExecution"},
		PersistenceConflictResolveWorkflowExecutionScope:         {operation: "ConflictResolveWorkflowExecution"},
		PersistenceResetWorkflowExecutionScope:                   {operation: "ResetWorkflowExecution"},
		PersistenceDeleteWorkflowExecutionScope:                  {operation: "DeleteWorkflowExecution"},
		PersistenceDeleteCurrentWorkflowExecutionScope:           {operation: "DeleteCurrentWorkflowExecution"},
		PersistenceGetCurrentExecutionScope:                      {operation: "GetCurrentExecution"},
		PersistenceListConcreteExecutionsScope:                   {operation: "ListConcreteExecutions"},
		PersistenceGetTransferTasksScope:                         {operation: "GetTransferTasks"},
		PersistenceCompleteTransferTaskScope:                     {operation: "CompleteTransferTask"},
		PersistenceRangeCompleteTransferTaskScope:                {operation: "RangeCompleteTransferTask"},
		PersistenceGetReplicationTasksScope:                      {operation: "GetReplicationTasks"},
		PersistenceCompleteReplicationTaskScope:                  {operation: "CompleteReplicationTask"},
		PersistenceRangeCompleteReplicationTaskScope:             {operation: "RangeCompleteReplicationTask"},
		PersistencePutReplicationTaskToDLQScope:                  {operation: "PutReplicationTaskToDLQ"},
		PersistenceGetReplicationTasksFromDLQScope:               {operation: "GetReplicationTasksFromDLQ"},
		PersistenceDeleteReplicationTaskFromDLQScope:             {operation: "DeleteReplicationTaskFromDLQ"},
		PersistenceRangeDeleteReplicationTaskFromDLQScope:        {operation: "RangeDeleteReplicationTaskFromDLQ"},
		PersistenceGetTimerIndexTasksScope:                       {operation: "GetTimerIndexTasks"},
		PersistenceCompleteTimerTaskScope:                        {operation: "CompleteTimerTask"},
		PersistenceRangeCompleteTimerTaskScope:                   {operation: "RangeCompleteTimerTask"},
		PersistenceCreateTaskScope:                               {operation: "CreateTask"},
		PersistenceGetTasksScope:                                 {operation: "GetTasks"},
		PersistenceCompleteTaskScope:                             {operation: "CompleteTask"},
		PersistenceCompleteTasksLessThanScope:                    {operation: "CompleteTasksLessThan"},
		PersistenceLeaseTaskListScope:                            {operation: "LeaseTaskList"},
		PersistenceUpdateTaskListScope:                           {operation: "UpdateTaskList"},
		PersistenceListTaskListScope:                             {operation: "ListTaskList"},
		PersistenceDeleteTaskListScope:                           {operation: "DeleteTaskList"},
		PersistenceAppendHistoryEventsScope:                      {operation: "AppendHistoryEvents"},
		PersistenceGetWorkflowExecutionHistoryScope:              {operation: "GetWorkflowExecutionHistory"},
		PersistenceDeleteWorkflowExecutionHistoryScope:           {operation: "DeleteWorkflowExecutionHistory"},
		PersistenceInitializeSystemNamespaceScope:                {operation: "InitializeSystemNamespace"},
		PersistenceCreateNamespaceScope:                          {operation: "CreateNamespace"},
		PersistenceGetNamespaceScope:                             {operation: "GetNamespace"},
		PersistenceUpdateNamespaceScope:                          {operation: "UpdateNamespace"},
		PersistenceDeleteNamespaceScope:                          {operation: "DeleteNamespace"},
		PersistenceDeleteNamespaceByNameScope:                    {operation: "DeleteNamespaceByName"},
		PersistenceListNamespaceScope:                            {operation: "ListNamespace"},
		PersistenceGetMetadataScope:                              {operation: "GetMetadata"},
		PersistenceRecordWorkflowExecutionStartedScope:           {operation: "RecordWorkflowExecutionStarted"},
		PersistenceRecordWorkflowExecutionClosedScope:            {operation: "RecordWorkflowExecutionClosed"},
		PersistenceUpsertWorkflowExecutionScope:                  {operation: "UpsertWorkflowExecution"},
		PersistenceListOpenWorkflowExecutionsScope:               {operation: "ListOpenWorkflowExecutions"},
		PersistenceListClosedWorkflowExecutionsScope:             {operation: "ListClosedWorkflowExecutions"},
		PersistenceListOpenWorkflowExecutionsByTypeScope:         {operation: "ListOpenWorkflowExecutionsByType"},
		PersistenceListClosedWorkflowExecutionsByTypeScope:       {operation: "ListClosedWorkflowExecutionsByType"},
		PersistenceListOpenWorkflowExecutionsByWorkflowIDScope:   {operation: "ListOpenWorkflowExecutionsByWorkflowID"},
		PersistenceListClosedWorkflowExecutionsByWorkflowIDScope: {operation: "ListClosedWorkflowExecutionsByWorkflowID"},
		PersistenceListClosedWorkflowExecutionsByStatusScope:     {operation: "ListClosedWorkflowExecutionsByStatus"},
		PersistenceGetClosedWorkflowExecutionScope:               {operation: "GetClosedWorkflowExecution"},
		PersistenceVisibilityDeleteWorkflowExecutionScope:        {operation: "VisibilityDeleteWorkflowExecution"},
		PersistenceListWorkflowExecutionsScope:                   {operation: "ListWorkflowExecutions"},
		PersistenceScanWorkflowExecutionsScope:                   {operation: "ScanWorkflowExecutions"},
		PersistenceCountWorkflowExecutionsScope:                  {operation: "CountWorkflowExecutions"},
		PersistenceAppendHistoryNodesScope:                       {operation: "AppendHistoryNodes"},
		PersistenceReadHistoryBranchScope:                        {operation: "ReadHistoryBranch"},
		PersistenceForkHistoryBranchScope:                        {operation: "ForkHistoryBranch"},
		PersistenceDeleteHistoryBranchScope:                      {operation: "DeleteHistoryBranch"},
		PersistenceCompleteForkBranchScope:                       {operation: "CompleteForkBranch"},
		PersistenceGetHistoryTreeScope:                           {operation: "GetHistoryTree"},
		PersistenceGetAllHistoryTreeBranchesScope:                {operation: "GetAllHistoryTreeBranches"},
		PersistenceEnqueueMessageScope:                           {operation: "EnqueueMessage"},
		PersistenceEnqueueMessageToDLQScope:                      {operation: "EnqueueMessageToDLQ"},
		PersistenceReadQueueMessagesScope:                        {operation: "ReadQueueMessages"},
		PersistenceReadQueueMessagesFromDLQScope:                 {operation: "ReadQueueMessagesFromDLQ"},
		PersistenceDeleteQueueMessagesScope:                      {operation: "DeleteQueueMessages"},
		PersistenceDeleteQueueMessageFromDLQScope:                {operation: "DeleteQueueMessageFromDLQ"},
		PersistenceRangeDeleteMessagesFromDLQScope:               {operation: "RangeDeleteMessagesFromDLQ"},
		PersistenceUpdateAckLevelScope:                           {operation: "UpdateAckLevel"},
		PersistenceGetAckLevelScope:                              {operation: "GetAckLevel"},
		PersistenceUpdateDLQAckLevelScope:                        {operation: "UpdateDLQAckLevel"},
		PersistenceGetDLQAckLevelScope:                           {operation: "GetDLQAckLevel"},
		PersistenceNamespaceReplicationQueueScope:                {operation: "NamespaceReplicationQueue"},
		PersistenceInitImmutableClusterMetadataScope:             {operation: "InitializeImmutableClusterMetadata"},
		PersistenceGetImmutableClusterMetadataScope:              {operation: "GetImmutableClusterMetadata"},
		PersistencePruneClusterMembershipScope:                   {operation: "PruneClusterMembership"},
		PersistenceGetClusterMembersScope:                        {operation: "GetClusterMembership"},
		PersistenceUpsertClusterMembershipScope:                  {operation: "UpsertClusterMembership"},

		ClusterMetadataArchivalConfigScope: {operation: "ArchivalConfig"},

		HistoryClientStartWorkflowExecutionScope:              {operation: "HistoryClientStartWorkflowExecution", tags: map[string]string{ServiceRoleTagName: HistoryRoleTagValue}},
		HistoryClientRecordActivityTaskHeartbeatScope:         {operation: "HistoryClientRecordActivityTaskHeartbeat", tags: map[string]string{ServiceRoleTagName: HistoryRoleTagValue}},
		HistoryClientRespondDecisionTaskCompletedScope:        {operation: "HistoryClientRespondDecisionTaskCompleted", tags: map[string]string{ServiceRoleTagName: HistoryRoleTagValue}},
		HistoryClientRespondDecisionTaskFailedScope:           {operation: "HistoryClientRespondDecisionTaskFailed", tags: map[string]string{ServiceRoleTagName: HistoryRoleTagValue}},
		HistoryClientRespondActivityTaskCompletedScope:        {operation: "HistoryClientRespondActivityTaskCompleted", tags: map[string]string{ServiceRoleTagName: HistoryRoleTagValue}},
		HistoryClientRespondActivityTaskFailedScope:           {operation: "HistoryClientRespondActivityTaskFailed", tags: map[string]string{ServiceRoleTagName: HistoryRoleTagValue}},
		HistoryClientRespondActivityTaskCanceledScope:         {operation: "HistoryClientRespondActivityTaskCanceled", tags: map[string]string{ServiceRoleTagName: HistoryRoleTagValue}},
		HistoryClientGetMutableStateScope:                     {operation: "HistoryClientGetMutableState", tags: map[string]string{ServiceRoleTagName: HistoryRoleTagValue}},
		HistoryClientPollMutableStateScope:                    {operation: "HistoryClientPollMutableState", tags: map[string]string{ServiceRoleTagName: HistoryRoleTagValue}},
		HistoryClientResetStickyTaskListScope:                 {operation: "HistoryClientResetStickyTaskListScope", tags: map[string]string{ServiceRoleTagName: HistoryRoleTagValue}},
		HistoryClientDescribeWorkflowExecutionScope:           {operation: "HistoryClientDescribeWorkflowExecution", tags: map[string]string{ServiceRoleTagName: HistoryRoleTagValue}},
		HistoryClientRecordDecisionTaskStartedScope:           {operation: "HistoryClientRecordDecisionTaskStarted", tags: map[string]string{ServiceRoleTagName: HistoryRoleTagValue}},
		HistoryClientRecordActivityTaskStartedScope:           {operation: "HistoryClientRecordActivityTaskStarted", tags: map[string]string{ServiceRoleTagName: HistoryRoleTagValue}},
		HistoryClientRequestCancelWorkflowExecutionScope:      {operation: "HistoryClientRequestCancelWorkflowExecution", tags: map[string]string{ServiceRoleTagName: HistoryRoleTagValue}},
		HistoryClientSignalWorkflowExecutionScope:             {operation: "HistoryClientSignalWorkflowExecution", tags: map[string]string{ServiceRoleTagName: HistoryRoleTagValue}},
		HistoryClientSignalWithStartWorkflowExecutionScope:    {operation: "HistoryClientSignalWithStartWorkflowExecution", tags: map[string]string{ServiceRoleTagName: HistoryRoleTagValue}},
		HistoryClientRemoveSignalMutableStateScope:            {operation: "HistoryClientRemoveSignalMutableStateScope", tags: map[string]string{ServiceRoleTagName: HistoryRoleTagValue}},
		HistoryClientTerminateWorkflowExecutionScope:          {operation: "HistoryClientTerminateWorkflowExecution", tags: map[string]string{ServiceRoleTagName: HistoryRoleTagValue}},
		HistoryClientResetWorkflowExecutionScope:              {operation: "HistoryClientResetWorkflowExecution", tags: map[string]string{ServiceRoleTagName: HistoryRoleTagValue}},
		HistoryClientScheduleDecisionTaskScope:                {operation: "HistoryClientScheduleDecisionTask", tags: map[string]string{ServiceRoleTagName: HistoryRoleTagValue}},
		HistoryClientRecordChildExecutionCompletedScope:       {operation: "HistoryClientRecordChildExecutionCompleted", tags: map[string]string{ServiceRoleTagName: HistoryRoleTagValue}},
		HistoryClientReplicateEventsScope:                     {operation: "HistoryClientReplicateEvents", tags: map[string]string{ServiceRoleTagName: HistoryRoleTagValue}},
		HistoryClientReplicateRawEventsScope:                  {operation: "HistoryClientReplicateRawEvents", tags: map[string]string{ServiceRoleTagName: HistoryRoleTagValue}},
		HistoryClientReplicateEventsV2Scope:                   {operation: "HistoryClientReplicateEventsV2", tags: map[string]string{ServiceRoleTagName: HistoryRoleTagValue}},
		HistoryClientSyncShardStatusScope:                     {operation: "HistoryClientSyncShardStatusScope", tags: map[string]string{ServiceRoleTagName: HistoryRoleTagValue}},
		HistoryClientSyncActivityScope:                        {operation: "HistoryClientSyncActivityScope", tags: map[string]string{ServiceRoleTagName: HistoryRoleTagValue}},
		HistoryClientGetReplicationTasksScope:                 {operation: "HistoryClientGetReplicationTasksScope", tags: map[string]string{ServiceRoleTagName: HistoryRoleTagValue}},
		HistoryClientGetDLQReplicationTasksScope:              {operation: "HistoryClientGetDLQReplicationTasksScope", tags: map[string]string{ServiceRoleTagName: HistoryRoleTagValue}},
		HistoryClientQueryWorkflowScope:                       {operation: "HistoryClientQueryWorkflowScope", tags: map[string]string{ServiceRoleTagName: HistoryRoleTagValue}},
		HistoryClientReapplyEventsScope:                       {operation: "HistoryClientReapplyEventsScope", tags: map[string]string{ServiceRoleTagName: HistoryRoleTagValue}},
		HistoryClientReadDLQMessagesScope:                     {operation: "HistoryClientReadDLQMessagesScope", tags: map[string]string{ServiceRoleTagName: HistoryRoleTagValue}},
		HistoryClientPurgeDLQMessagesScope:                    {operation: "HistoryClientPurgeDLQMessagesScope", tags: map[string]string{ServiceRoleTagName: HistoryRoleTagValue}},
		HistoryClientMergeDLQMessagesScope:                    {operation: "HistoryClientMergeDLQMessagesScope", tags: map[string]string{ServiceRoleTagName: HistoryRoleTagValue}},
		HistoryClientRefreshWorkflowTasksScope:                {operation: "HistoryClientRefreshWorkflowTasksScope", tags: map[string]string{ServiceRoleTagName: HistoryRoleTagValue}},
		MatchingClientPollForDecisionTaskScope:                {operation: "MatchingClientPollForDecisionTask", tags: map[string]string{ServiceRoleTagName: MatchingRoleTagValue}},
		MatchingClientPollForActivityTaskScope:                {operation: "MatchingClientPollForActivityTask", tags: map[string]string{ServiceRoleTagName: MatchingRoleTagValue}},
		MatchingClientAddActivityTaskScope:                    {operation: "MatchingClientAddActivityTask", tags: map[string]string{ServiceRoleTagName: MatchingRoleTagValue}},
		MatchingClientAddDecisionTaskScope:                    {operation: "MatchingClientAddDecisionTask", tags: map[string]string{ServiceRoleTagName: MatchingRoleTagValue}},
		MatchingClientQueryWorkflowScope:                      {operation: "MatchingClientQueryWorkflow", tags: map[string]string{ServiceRoleTagName: MatchingRoleTagValue}},
		MatchingClientRespondQueryTaskCompletedScope:          {operation: "MatchingClientRespondQueryTaskCompleted", tags: map[string]string{ServiceRoleTagName: MatchingRoleTagValue}},
		MatchingClientCancelOutstandingPollScope:              {operation: "MatchingClientCancelOutstandingPoll", tags: map[string]string{ServiceRoleTagName: MatchingRoleTagValue}},
		MatchingClientDescribeTaskListScope:                   {operation: "MatchingClientDescribeTaskList", tags: map[string]string{ServiceRoleTagName: MatchingRoleTagValue}},
		MatchingClientListTaskListPartitionsScope:             {operation: "MatchingClientListTaskListPartitions", tags: map[string]string{ServiceRoleTagName: MatchingRoleTagValue}},
		FrontendClientDeprecateNamespaceScope:                 {operation: "FrontendClientDeprecateNamespace", tags: map[string]string{ServiceRoleTagName: FrontendRoleTagValue}},
		FrontendClientDescribeNamespaceScope:                  {operation: "FrontendClientDescribeNamespace", tags: map[string]string{ServiceRoleTagName: FrontendRoleTagValue}},
		FrontendClientDescribeTaskListScope:                   {operation: "FrontendClientDescribeTaskList", tags: map[string]string{ServiceRoleTagName: FrontendRoleTagValue}},
		FrontendClientDescribeWorkflowExecutionScope:          {operation: "FrontendClientDescribeWorkflowExecution", tags: map[string]string{ServiceRoleTagName: FrontendRoleTagValue}},
		FrontendClientGetWorkflowExecutionHistoryScope:        {operation: "FrontendClientGetWorkflowExecutionHistory", tags: map[string]string{ServiceRoleTagName: FrontendRoleTagValue}},
		FrontendClientGetWorkflowExecutionRawHistoryScope:     {operation: "FrontendClientGetWorkflowExecutionRawHistory", tags: map[string]string{ServiceRoleTagName: FrontendRoleTagValue}},
		FrontendClientPollForWorkflowExecutionRawHistoryScope: {operation: "FrontendClientPollForWorkflowExecutionRawHistoryScope", tags: map[string]string{ServiceRoleTagName: FrontendRoleTagValue}},
		FrontendClientListArchivedWorkflowExecutionsScope:     {operation: "FrontendClientListArchivedWorkflowExecutions", tags: map[string]string{ServiceRoleTagName: FrontendRoleTagValue}},
		FrontendClientListClosedWorkflowExecutionsScope:       {operation: "FrontendClientListClosedWorkflowExecutions", tags: map[string]string{ServiceRoleTagName: FrontendRoleTagValue}},
		FrontendClientListNamespacesScope:                     {operation: "FrontendClientListNamespaces", tags: map[string]string{ServiceRoleTagName: FrontendRoleTagValue}},
		FrontendClientListOpenWorkflowExecutionsScope:         {operation: "FrontendClientListOpenWorkflowExecutions", tags: map[string]string{ServiceRoleTagName: FrontendRoleTagValue}},
		FrontendClientPollForActivityTaskScope:                {operation: "FrontendClientPollForActivityTask", tags: map[string]string{ServiceRoleTagName: FrontendRoleTagValue}},
		FrontendClientPollForDecisionTaskScope:                {operation: "FrontendClientPollForDecisionTask", tags: map[string]string{ServiceRoleTagName: FrontendRoleTagValue}},
		FrontendClientQueryWorkflowScope:                      {operation: "FrontendClientQueryWorkflow", tags: map[string]string{ServiceRoleTagName: FrontendRoleTagValue}},
		FrontendClientRecordActivityTaskHeartbeatScope:        {operation: "FrontendClientRecordActivityTaskHeartbeat", tags: map[string]string{ServiceRoleTagName: FrontendRoleTagValue}},
		FrontendClientRecordActivityTaskHeartbeatByIdScope:    {operation: "FrontendClientRecordActivityTaskHeartbeatById", tags: map[string]string{ServiceRoleTagName: FrontendRoleTagValue}},
		FrontendClientRegisterNamespaceScope:                  {operation: "FrontendClientRegisterNamespace", tags: map[string]string{ServiceRoleTagName: FrontendRoleTagValue}},
		FrontendClientRequestCancelWorkflowExecutionScope:     {operation: "FrontendClientRequestCancelWorkflowExecution", tags: map[string]string{ServiceRoleTagName: FrontendRoleTagValue}},
		FrontendClientResetStickyTaskListScope:                {operation: "FrontendClientResetStickyTaskList", tags: map[string]string{ServiceRoleTagName: FrontendRoleTagValue}},
		FrontendClientResetWorkflowExecutionScope:             {operation: "FrontendClientResetWorkflowExecution", tags: map[string]string{ServiceRoleTagName: FrontendRoleTagValue}},
		FrontendClientRespondActivityTaskCanceledScope:        {operation: "FrontendClientRespondActivityTaskCanceled", tags: map[string]string{ServiceRoleTagName: FrontendRoleTagValue}},
		FrontendClientRespondActivityTaskCanceledByIdScope:    {operation: "FrontendClientRespondActivityTaskCanceledById", tags: map[string]string{ServiceRoleTagName: FrontendRoleTagValue}},
		FrontendClientRespondActivityTaskCompletedScope:       {operation: "FrontendClientRespondActivityTaskCompleted", tags: map[string]string{ServiceRoleTagName: FrontendRoleTagValue}},
		FrontendClientRespondActivityTaskCompletedByIdScope:   {operation: "FrontendClientRespondActivityTaskCompletedById", tags: map[string]string{ServiceRoleTagName: FrontendRoleTagValue}},
		FrontendClientRespondActivityTaskFailedScope:          {operation: "FrontendClientRespondActivityTaskFailed", tags: map[string]string{ServiceRoleTagName: FrontendRoleTagValue}},
		FrontendClientRespondActivityTaskFailedByIdScope:      {operation: "FrontendClientRespondActivityTaskFailedById", tags: map[string]string{ServiceRoleTagName: FrontendRoleTagValue}},
		FrontendClientRespondDecisionTaskCompletedScope:       {operation: "FrontendClientRespondDecisionTaskCompleted", tags: map[string]string{ServiceRoleTagName: FrontendRoleTagValue}},
		FrontendClientRespondDecisionTaskFailedScope:          {operation: "FrontendClientRespondDecisionTaskFailed", tags: map[string]string{ServiceRoleTagName: FrontendRoleTagValue}},
		FrontendClientRespondQueryTaskCompletedScope:          {operation: "FrontendClientRespondQueryTaskCompleted", tags: map[string]string{ServiceRoleTagName: FrontendRoleTagValue}},
		FrontendClientSignalWithStartWorkflowExecutionScope:   {operation: "FrontendClientSignalWithStartWorkflowExecution", tags: map[string]string{ServiceRoleTagName: FrontendRoleTagValue}},
		FrontendClientSignalWorkflowExecutionScope:            {operation: "FrontendClientSignalWorkflowExecution", tags: map[string]string{ServiceRoleTagName: FrontendRoleTagValue}},
		FrontendClientStartWorkflowExecutionScope:             {operation: "FrontendClientStartWorkflowExecution", tags: map[string]string{ServiceRoleTagName: FrontendRoleTagValue}},
		FrontendClientTerminateWorkflowExecutionScope:         {operation: "FrontendClientTerminateWorkflowExecution", tags: map[string]string{ServiceRoleTagName: FrontendRoleTagValue}},
		FrontendClientUpdateNamespaceScope:                    {operation: "FrontendClientUpdateNamespace", tags: map[string]string{ServiceRoleTagName: FrontendRoleTagValue}},
		FrontendClientListWorkflowExecutionsScope:             {operation: "FrontendClientListWorkflowExecutions", tags: map[string]string{ServiceRoleTagName: FrontendRoleTagValue}},
		FrontendClientScanWorkflowExecutionsScope:             {operation: "FrontendClientScanWorkflowExecutions", tags: map[string]string{ServiceRoleTagName: FrontendRoleTagValue}},
		FrontendClientCountWorkflowExecutionsScope:            {operation: "FrontendClientCountWorkflowExecutions", tags: map[string]string{ServiceRoleTagName: FrontendRoleTagValue}},
		FrontendClientGetSearchAttributesScope:                {operation: "FrontendClientGetSearchAttributes", tags: map[string]string{ServiceRoleTagName: FrontendRoleTagValue}},
		FrontendClientGetReplicationTasksScope:                {operation: "FrontendClientGetReplicationTasksScope", tags: map[string]string{ServiceRoleTagName: FrontendRoleTagValue}},
		FrontendClientGetNamespaceReplicationTasksScope:       {operation: "FrontendClientGetNamespaceReplicationTasksScope", tags: map[string]string{ServiceRoleTagName: FrontendRoleTagValue}},
		FrontendClientGetDLQReplicationTasksScope:             {operation: "FrontendClientGetDLQReplicationTasksScope", tags: map[string]string{ServiceRoleTagName: FrontendRoleTagValue}},
		FrontendClientReapplyEventsScope:                      {operation: "FrontendClientReapplyEventsScope", tags: map[string]string{ServiceRoleTagName: FrontendRoleTagValue}},
		FrontendClientGetClusterInfoScope:                     {operation: "FrontendClientGetClusterInfoScope", tags: map[string]string{ServiceRoleTagName: FrontendRoleTagValue}},
		FrontendClientListTaskListPartitionsScope:             {operation: "FrontendClientListTaskListPartitions", tags: map[string]string{ServiceRoleTagName: FrontendRoleTagValue}},
		AdminClientAddSearchAttributeScope:                    {operation: "AdminClientAddSearchAttribute", tags: map[string]string{ServiceRoleTagName: AdminRoleTagValue}},
		AdminClientDescribeHistoryHostScope:                   {operation: "AdminClientDescribeHistoryHost", tags: map[string]string{ServiceRoleTagName: AdminRoleTagValue}},
		AdminClientDescribeWorkflowExecutionScope:             {operation: "AdminClientDescribeWorkflowExecution", tags: map[string]string{ServiceRoleTagName: AdminRoleTagValue}},
		AdminClientGetWorkflowExecutionRawHistoryScope:        {operation: "AdminClientGetWorkflowExecutionRawHistory", tags: map[string]string{ServiceRoleTagName: AdminRoleTagValue}},
		AdminClientGetWorkflowExecutionRawHistoryV2Scope:      {operation: "AdminClientGetWorkflowExecutionRawHistoryV2", tags: map[string]string{ServiceRoleTagName: AdminRoleTagValue}},
		AdminClientDescribeClusterScope:                       {operation: "AdminClientDescribeCluster", tags: map[string]string{ServiceRoleTagName: AdminRoleTagValue}},
		AdminClientRefreshWorkflowTasksScope:                  {operation: "AdminClientRefreshWorkflowTasks", tags: map[string]string{ServiceRoleTagName: AdminRoleTagValue}},
		AdminClientCloseShardScope:                            {operation: "AdminClientCloseShard", tags: map[string]string{ServiceRoleTagName: AdminRoleTagValue}},
		AdminClientReadDLQMessagesScope:                       {operation: "AdminClientReadDLQMessages", tags: map[string]string{ServiceRoleTagName: AdminRoleTagValue}},
		AdminClientPurgeDLQMessagesScope:                      {operation: "AdminClientPurgeDLQMessages", tags: map[string]string{ServiceRoleTagName: AdminRoleTagValue}},
		AdminClientMergeDLQMessagesScope:                      {operation: "AdminClientMergeDLQMessages", tags: map[string]string{ServiceRoleTagName: AdminRoleTagValue}},
		DCRedirectionDeprecateNamespaceScope:                  {operation: "DCRedirectionDeprecateNamespace", tags: map[string]string{ServiceRoleTagName: DCRedirectionRoleTagValue}},
		DCRedirectionDescribeNamespaceScope:                   {operation: "DCRedirectionDescribeNamespace", tags: map[string]string{ServiceRoleTagName: DCRedirectionRoleTagValue}},
		DCRedirectionDescribeTaskListScope:                    {operation: "DCRedirectionDescribeTaskList", tags: map[string]string{ServiceRoleTagName: DCRedirectionRoleTagValue}},
		DCRedirectionDescribeWorkflowExecutionScope:           {operation: "DCRedirectionDescribeWorkflowExecution", tags: map[string]string{ServiceRoleTagName: DCRedirectionRoleTagValue}},
		DCRedirectionGetWorkflowExecutionHistoryScope:         {operation: "DCRedirectionGetWorkflowExecutionHistory", tags: map[string]string{ServiceRoleTagName: DCRedirectionRoleTagValue}},
		DCRedirectionGetWorkflowExecutionRawHistoryScope:      {operation: "DCRedirectionGetWorkflowExecutionRawHistoryScope", tags: map[string]string{ServiceRoleTagName: DCRedirectionRoleTagValue}},
		DCRedirectionPollForWorkflowExecutionRawHistoryScope:  {operation: "DCRedirectionPollForWorkflowExecutionRawHistoryScope", tags: map[string]string{ServiceRoleTagName: DCRedirectionRoleTagValue}},
		DCRedirectionListArchivedWorkflowExecutionsScope:      {operation: "DCRedirectionListArchivedWorkflowExecutions", tags: map[string]string{ServiceRoleTagName: DCRedirectionRoleTagValue}},
		DCRedirectionListClosedWorkflowExecutionsScope:        {operation: "DCRedirectionListClosedWorkflowExecutions", tags: map[string]string{ServiceRoleTagName: DCRedirectionRoleTagValue}},
		DCRedirectionListNamespacesScope:                      {operation: "DCRedirectionListNamespaces", tags: map[string]string{ServiceRoleTagName: DCRedirectionRoleTagValue}},
		DCRedirectionListOpenWorkflowExecutionsScope:          {operation: "DCRedirectionListOpenWorkflowExecutions", tags: map[string]string{ServiceRoleTagName: DCRedirectionRoleTagValue}},
		DCRedirectionListWorkflowExecutionsScope:              {operation: "DCRedirectionListWorkflowExecutions", tags: map[string]string{ServiceRoleTagName: DCRedirectionRoleTagValue}},
		DCRedirectionScanWorkflowExecutionsScope:              {operation: "DCRedirectionScanWorkflowExecutions", tags: map[string]string{ServiceRoleTagName: DCRedirectionRoleTagValue}},
		DCRedirectionCountWorkflowExecutionsScope:             {operation: "DCRedirectionCountWorkflowExecutions", tags: map[string]string{ServiceRoleTagName: DCRedirectionRoleTagValue}},
		DCRedirectionGetSearchAttributesScope:                 {operation: "DCRedirectionGetSearchAttributes", tags: map[string]string{ServiceRoleTagName: DCRedirectionRoleTagValue}},
		DCRedirectionPollForActivityTaskScope:                 {operation: "DCRedirectionPollForActivityTask", tags: map[string]string{ServiceRoleTagName: DCRedirectionRoleTagValue}},
		DCRedirectionPollForDecisionTaskScope:                 {operation: "DCRedirectionPollForDecisionTask", tags: map[string]string{ServiceRoleTagName: DCRedirectionRoleTagValue}},
		DCRedirectionQueryWorkflowScope:                       {operation: "DCRedirectionQueryWorkflow", tags: map[string]string{ServiceRoleTagName: DCRedirectionRoleTagValue}},
		DCRedirectionRecordActivityTaskHeartbeatScope:         {operation: "DCRedirectionRecordActivityTaskHeartbeat", tags: map[string]string{ServiceRoleTagName: DCRedirectionRoleTagValue}},
		DCRedirectionRecordActivityTaskHeartbeatByIdScope:     {operation: "DCRedirectionRecordActivityTaskHeartbeatById", tags: map[string]string{ServiceRoleTagName: DCRedirectionRoleTagValue}},
		DCRedirectionRegisterNamespaceScope:                   {operation: "DCRedirectionRegisterNamespace", tags: map[string]string{ServiceRoleTagName: DCRedirectionRoleTagValue}},
		DCRedirectionRequestCancelWorkflowExecutionScope:      {operation: "DCRedirectionRequestCancelWorkflowExecution", tags: map[string]string{ServiceRoleTagName: DCRedirectionRoleTagValue}},
		DCRedirectionResetStickyTaskListScope:                 {operation: "DCRedirectionResetStickyTaskList", tags: map[string]string{ServiceRoleTagName: DCRedirectionRoleTagValue}},
		DCRedirectionResetWorkflowExecutionScope:              {operation: "DCRedirectionResetWorkflowExecution", tags: map[string]string{ServiceRoleTagName: DCRedirectionRoleTagValue}},
		DCRedirectionRespondActivityTaskCanceledScope:         {operation: "DCRedirectionRespondActivityTaskCanceled", tags: map[string]string{ServiceRoleTagName: DCRedirectionRoleTagValue}},
		DCRedirectionRespondActivityTaskCanceledByIdScope:     {operation: "DCRedirectionRespondActivityTaskCanceledById", tags: map[string]string{ServiceRoleTagName: DCRedirectionRoleTagValue}},
		DCRedirectionRespondActivityTaskCompletedScope:        {operation: "DCRedirectionRespondActivityTaskCompleted", tags: map[string]string{ServiceRoleTagName: DCRedirectionRoleTagValue}},
		DCRedirectionRespondActivityTaskCompletedByIdScope:    {operation: "DCRedirectionRespondActivityTaskCompletedById", tags: map[string]string{ServiceRoleTagName: DCRedirectionRoleTagValue}},
		DCRedirectionRespondActivityTaskFailedScope:           {operation: "DCRedirectionRespondActivityTaskFailed", tags: map[string]string{ServiceRoleTagName: DCRedirectionRoleTagValue}},
		DCRedirectionRespondActivityTaskFailedByIdScope:       {operation: "DCRedirectionRespondActivityTaskFailedById", tags: map[string]string{ServiceRoleTagName: DCRedirectionRoleTagValue}},
		DCRedirectionRespondDecisionTaskCompletedScope:        {operation: "DCRedirectionRespondDecisionTaskCompleted", tags: map[string]string{ServiceRoleTagName: DCRedirectionRoleTagValue}},
		DCRedirectionRespondDecisionTaskFailedScope:           {operation: "DCRedirectionRespondDecisionTaskFailed", tags: map[string]string{ServiceRoleTagName: DCRedirectionRoleTagValue}},
		DCRedirectionRespondQueryTaskCompletedScope:           {operation: "DCRedirectionRespondQueryTaskCompleted", tags: map[string]string{ServiceRoleTagName: DCRedirectionRoleTagValue}},
		DCRedirectionSignalWithStartWorkflowExecutionScope:    {operation: "DCRedirectionSignalWithStartWorkflowExecution", tags: map[string]string{ServiceRoleTagName: DCRedirectionRoleTagValue}},
		DCRedirectionSignalWorkflowExecutionScope:             {operation: "DCRedirectionSignalWorkflowExecution", tags: map[string]string{ServiceRoleTagName: DCRedirectionRoleTagValue}},
		DCRedirectionStartWorkflowExecutionScope:              {operation: "DCRedirectionStartWorkflowExecution", tags: map[string]string{ServiceRoleTagName: DCRedirectionRoleTagValue}},
		DCRedirectionTerminateWorkflowExecutionScope:          {operation: "DCRedirectionTerminateWorkflowExecution", tags: map[string]string{ServiceRoleTagName: DCRedirectionRoleTagValue}},
		DCRedirectionUpdateNamespaceScope:                     {operation: "DCRedirectionUpdateNamespace", tags: map[string]string{ServiceRoleTagName: DCRedirectionRoleTagValue}},
		DCRedirectionListTaskListPartitionsScope:              {operation: "DCRedirectionListTaskListPartitions", tags: map[string]string{ServiceRoleTagName: DCRedirectionRoleTagValue}},

		MessagingClientPublishScope:      {operation: "MessagingClientPublish"},
		MessagingClientPublishBatchScope: {operation: "MessagingClientPublishBatch"},

		NamespaceCacheScope:                                   {operation: "NamespaceCache"},
		HistoryRereplicationByTransferTaskScope:               {operation: "HistoryRereplicationByTransferTask"},
		HistoryRereplicationByTimerTaskScope:                  {operation: "HistoryRereplicationByTimerTask"},
		HistoryRereplicationByHistoryReplicationScope:         {operation: "HistoryRereplicationByHistoryReplication"},
		HistoryRereplicationByHistoryMetadataReplicationScope: {operation: "HistoryRereplicationByHistoryMetadataReplication"},
		HistoryRereplicationByActivityReplicationScope:        {operation: "HistoryRereplicationByActivityReplication"},

		ElasticsearchRecordWorkflowExecutionStartedScope:           {operation: "RecordWorkflowExecutionStarted"},
		ElasticsearchRecordWorkflowExecutionClosedScope:            {operation: "RecordWorkflowExecutionClosed"},
		ElasticsearchUpsertWorkflowExecutionScope:                  {operation: "UpsertWorkflowExecution"},
		ElasticsearchListOpenWorkflowExecutionsScope:               {operation: "ListOpenWorkflowExecutions"},
		ElasticsearchListClosedWorkflowExecutionsScope:             {operation: "ListClosedWorkflowExecutions"},
		ElasticsearchListOpenWorkflowExecutionsByTypeScope:         {operation: "ListOpenWorkflowExecutionsByType"},
		ElasticsearchListClosedWorkflowExecutionsByTypeScope:       {operation: "ListClosedWorkflowExecutionsByType"},
		ElasticsearchListOpenWorkflowExecutionsByWorkflowIDScope:   {operation: "ListOpenWorkflowExecutionsByWorkflowID"},
		ElasticsearchListClosedWorkflowExecutionsByWorkflowIDScope: {operation: "ListClosedWorkflowExecutionsByWorkflowID"},
		ElasticsearchListClosedWorkflowExecutionsByStatusScope:     {operation: "ListClosedWorkflowExecutionsByStatus"},
		ElasticsearchGetClosedWorkflowExecutionScope:               {operation: "GetClosedWorkflowExecution"},
		ElasticsearchListWorkflowExecutionsScope:                   {operation: "ListWorkflowExecutions"},
		ElasticsearchScanWorkflowExecutionsScope:                   {operation: "ScanWorkflowExecutions"},
		ElasticsearchCountWorkflowExecutionsScope:                  {operation: "CountWorkflowExecutions"},
		ElasticsearchDeleteWorkflowExecutionsScope:                 {operation: "DeleteWorkflowExecution"},
		SequentialTaskProcessingScope:                              {operation: "SequentialTaskProcessing"},
		ParallelTaskProcessingScope:                                {operation: "ParallelTaskProcessing"},
		TaskSchedulerScope:                                         {operation: "TaskScheduler"},

		HistoryArchiverScope:    {operation: "HistoryArchiver"},
		VisibilityArchiverScope: {operation: "VisibilityArchiver"},

		BlobstoreClientUploadScope:          {operation: "BlobstoreClientUpload", tags: map[string]string{ServiceRoleTagName: BlobstoreRoleTagValue}},
		BlobstoreClientDownloadScope:        {operation: "BlobstoreClientDownload", tags: map[string]string{ServiceRoleTagName: BlobstoreRoleTagValue}},
		BlobstoreClientGetMetadataScope:     {operation: "BlobstoreClientGetMetadata", tags: map[string]string{ServiceRoleTagName: BlobstoreRoleTagValue}},
		BlobstoreClientExistsScope:          {operation: "BlobstoreClientExists", tags: map[string]string{ServiceRoleTagName: BlobstoreRoleTagValue}},
		BlobstoreClientDeleteScope:          {operation: "BlobstoreClientDelete", tags: map[string]string{ServiceRoleTagName: BlobstoreRoleTagValue}},
		BlobstoreClientDirectoryExistsScope: {operation: "BlobstoreClientDirectoryExists", tags: map[string]string{ServiceRoleTagName: BlobstoreRoleTagValue}},
	},
	// Frontend Scope Names
	Frontend: {
		// Admin API scope co-locates with with frontend
		AdminRemoveTaskScope:                       {operation: "AdminRemoveTask"},
		AdminCloseShardTaskScope:                   {operation: "AdminCloseShardTask"},
		AdminReadDLQMessagesScope:                  {operation: "AdminReadDLQMessages"},
		AdminPurgeDLQMessagesScope:                 {operation: "AdminPurgeDLQMessages"},
		AdminMergeDLQMessagesScope:                 {operation: "AdminMergeDLQMessages"},
		AdminDescribeHistoryHostScope:              {operation: "DescribeHistoryHost"},
		AdminAddSearchAttributeScope:               {operation: "AddSearchAttribute"},
		AdminDescribeWorkflowExecutionScope:        {operation: "DescribeWorkflowExecution"},
		AdminGetWorkflowExecutionRawHistoryScope:   {operation: "GetWorkflowExecutionRawHistory"},
		AdminGetWorkflowExecutionRawHistoryV2Scope: {operation: "GetWorkflowExecutionRawHistoryV2"},
		AdminGetReplicationMessagesScope:           {operation: "GetReplicationMessages"},
		AdminGetNamespaceReplicationMessagesScope:  {operation: "GetNamespaceReplicationMessages"},
		AdminGetDLQReplicationMessagesScope:        {operation: "AdminGetDLQReplicationMessages"},
		AdminReapplyEventsScope:                    {operation: "ReapplyEvents"},
		AdminRefreshWorkflowTasksScope:             {operation: "RefreshWorkflowTasks"},

		FrontendStartWorkflowExecutionScope:             {operation: "StartWorkflowExecution"},
		FrontendPollForDecisionTaskScope:                {operation: "PollForDecisionTask"},
		FrontendPollForActivityTaskScope:                {operation: "PollForActivityTask"},
		FrontendRecordActivityTaskHeartbeatScope:        {operation: "RecordActivityTaskHeartbeat"},
		FrontendRecordActivityTaskHeartbeatByIdScope:    {operation: "RecordActivityTaskHeartbeatById"},
		FrontendRespondDecisionTaskCompletedScope:       {operation: "RespondDecisionTaskCompleted"},
		FrontendRespondDecisionTaskFailedScope:          {operation: "RespondDecisionTaskFailed"},
		FrontendRespondQueryTaskCompletedScope:          {operation: "RespondQueryTaskCompleted"},
		FrontendRespondActivityTaskCompletedScope:       {operation: "RespondActivityTaskCompleted"},
		FrontendRespondActivityTaskFailedScope:          {operation: "RespondActivityTaskFailed"},
		FrontendRespondActivityTaskCanceledScope:        {operation: "RespondActivityTaskCanceled"},
		FrontendRespondActivityTaskCompletedByIdScope:   {operation: "RespondActivityTaskCompletedById"},
		FrontendRespondActivityTaskFailedByIdScope:      {operation: "RespondActivityTaskFailedById"},
		FrontendRespondActivityTaskCanceledByIdScope:    {operation: "RespondActivityTaskCanceledById"},
		FrontendGetWorkflowExecutionHistoryScope:        {operation: "GetWorkflowExecutionHistory"},
		FrontendGetWorkflowExecutionRawHistoryScope:     {operation: "GetWorkflowExecutionRawHistory"},
		FrontendPollForWorkflowExecutionRawHistoryScope: {operation: "PollForWorkflowExecutionRawHistory"},
		FrontendSignalWorkflowExecutionScope:            {operation: "SignalWorkflowExecution"},
		FrontendSignalWithStartWorkflowExecutionScope:   {operation: "SignalWithStartWorkflowExecution"},
		FrontendTerminateWorkflowExecutionScope:         {operation: "TerminateWorkflowExecution"},
		FrontendResetWorkflowExecutionScope:             {operation: "ResetWorkflowExecution"},
		FrontendRequestCancelWorkflowExecutionScope:     {operation: "RequestCancelWorkflowExecution"},
		FrontendListArchivedWorkflowExecutionsScope:     {operation: "ListArchivedWorkflowExecutions"},
		FrontendListOpenWorkflowExecutionsScope:         {operation: "ListOpenWorkflowExecutions"},
		FrontendListClosedWorkflowExecutionsScope:       {operation: "ListClosedWorkflowExecutions"},
		FrontendListWorkflowExecutionsScope:             {operation: "ListWorkflowExecutions"},
		FrontendScanWorkflowExecutionsScope:             {operation: "ScanWorkflowExecutions"},
		FrontendCountWorkflowExecutionsScope:            {operation: "CountWorkflowExecutions"},
		FrontendRegisterNamespaceScope:                  {operation: "RegisterNamespace"},
		FrontendDescribeNamespaceScope:                  {operation: "DescribeNamespace"},
		FrontendListNamespacesScope:                     {operation: "ListNamespace"},
		FrontendUpdateNamespaceScope:                    {operation: "UpdateNamespace"},
		FrontendDeprecateNamespaceScope:                 {operation: "DeprecateNamespace"},
		FrontendQueryWorkflowScope:                      {operation: "QueryWorkflow"},
		FrontendDescribeWorkflowExecutionScope:          {operation: "DescribeWorkflowExecution"},
		FrontendListTaskListPartitionsScope:             {operation: "FrontendListTaskListPartitions"},
		FrontendDescribeTaskListScope:                   {operation: "DescribeTaskList"},
		FrontendResetStickyTaskListScope:                {operation: "ResetStickyTaskList"},
		FrontendGetSearchAttributesScope:                {operation: "GetSearchAttributes"},
	},
	// History Scope Names
	History: {
		HistoryStartWorkflowExecutionScope:                     {operation: "StartWorkflowExecution"},
		HistoryRecordActivityTaskHeartbeatScope:                {operation: "RecordActivityTaskHeartbeat"},
		HistoryRespondDecisionTaskCompletedScope:               {operation: "RespondDecisionTaskCompleted"},
		HistoryRespondDecisionTaskFailedScope:                  {operation: "RespondDecisionTaskFailed"},
		HistoryRespondActivityTaskCompletedScope:               {operation: "RespondActivityTaskCompleted"},
		HistoryRespondActivityTaskFailedScope:                  {operation: "RespondActivityTaskFailed"},
		HistoryRespondActivityTaskCanceledScope:                {operation: "RespondActivityTaskCanceled"},
		HistoryGetMutableStateScope:                            {operation: "GetMutableState"},
		HistoryPollMutableStateScope:                           {operation: "PollMutableState"},
		HistoryResetStickyTaskListScope:                        {operation: "ResetStickyTaskListScope"},
		HistoryDescribeWorkflowExecutionScope:                  {operation: "DescribeWorkflowExecution"},
		HistoryRecordDecisionTaskStartedScope:                  {operation: "RecordDecisionTaskStarted"},
		HistoryRecordActivityTaskStartedScope:                  {operation: "RecordActivityTaskStarted"},
		HistorySignalWorkflowExecutionScope:                    {operation: "SignalWorkflowExecution"},
		HistorySignalWithStartWorkflowExecutionScope:           {operation: "SignalWithStartWorkflowExecution"},
		HistoryRemoveSignalMutableStateScope:                   {operation: "RemoveSignalMutableState"},
		HistoryTerminateWorkflowExecutionScope:                 {operation: "TerminateWorkflowExecution"},
		HistoryResetWorkflowExecutionScope:                     {operation: "ResetWorkflowExecution"},
		HistoryQueryWorkflowScope:                              {operation: "QueryWorkflow"},
		HistoryProcessDeleteHistoryEventScope:                  {operation: "ProcessDeleteHistoryEvent"},
		HistoryScheduleDecisionTaskScope:                       {operation: "ScheduleDecisionTask"},
		HistoryRecordChildExecutionCompletedScope:              {operation: "RecordChildExecutionCompleted"},
		HistoryRequestCancelWorkflowExecutionScope:             {operation: "RequestCancelWorkflowExecution"},
		HistoryReplicateEventsScope:                            {operation: "ReplicateEvents"},
		HistoryReplicateRawEventsScope:                         {operation: "ReplicateRawEvents"},
		HistoryReplicateEventsV2Scope:                          {operation: "ReplicateEventsV2"},
		HistorySyncShardStatusScope:                            {operation: "SyncShardStatus"},
		HistorySyncActivityScope:                               {operation: "SyncActivity"},
		HistoryDescribeMutableStateScope:                       {operation: "DescribeMutableState"},
		HistoryGetReplicationMessagesScope:                     {operation: "GetReplicationMessages"},
		HistoryGetDLQReplicationMessagesScope:                  {operation: "GetDLQReplicationMessages"},
		HistoryReadDLQMessagesScope:                            {operation: "ReadDLQMessages"},
		HistoryPurgeDLQMessagesScope:                           {operation: "PurgeDLQMessages"},
		HistoryMergeDLQMessagesScope:                           {operation: "MergeDLQMessages"},
		HistoryShardControllerScope:                            {operation: "ShardController"},
		HistoryReapplyEventsScope:                              {operation: "EventReapplication"},
		HistoryRefreshWorkflowTasksScope:                       {operation: "RefreshWorkflowTasks"},
		TaskPriorityAssignerScope:                              {operation: "TaskPriorityAssigner"},
		TransferQueueProcessorScope:                            {operation: "TransferQueueProcessor"},
		TransferActiveQueueProcessorScope:                      {operation: "TransferActiveQueueProcessor"},
		TransferStandbyQueueProcessorScope:                     {operation: "TransferStandbyQueueProcessor"},
		TransferActiveTaskActivityScope:                        {operation: "TransferActiveTaskActivity"},
		TransferActiveTaskDecisionScope:                        {operation: "TransferActiveTaskDecision"},
		TransferActiveTaskCloseExecutionScope:                  {operation: "TransferActiveTaskCloseExecution"},
		TransferActiveTaskCancelExecutionScope:                 {operation: "TransferActiveTaskCancelExecution"},
		TransferActiveTaskSignalExecutionScope:                 {operation: "TransferActiveTaskSignalExecution"},
		TransferActiveTaskStartChildExecutionScope:             {operation: "TransferActiveTaskStartChildExecution"},
		TransferActiveTaskRecordWorkflowStartedScope:           {operation: "TransferActiveTaskRecordWorkflowStarted"},
		TransferActiveTaskResetWorkflowScope:                   {operation: "TransferActiveTaskResetWorkflow"},
		TransferActiveTaskUpsertWorkflowSearchAttributesScope:  {operation: "TransferActiveTaskUpsertWorkflowSearchAttributes"},
		TransferStandbyTaskActivityScope:                       {operation: "TransferStandbyTaskActivity"},
		TransferStandbyTaskDecisionScope:                       {operation: "TransferStandbyTaskDecision"},
		TransferStandbyTaskCloseExecutionScope:                 {operation: "TransferStandbyTaskCloseExecution"},
		TransferStandbyTaskCancelExecutionScope:                {operation: "TransferStandbyTaskCancelExecution"},
		TransferStandbyTaskSignalExecutionScope:                {operation: "TransferStandbyTaskSignalExecution"},
		TransferStandbyTaskStartChildExecutionScope:            {operation: "TransferStandbyTaskStartChildExecution"},
		TransferStandbyTaskRecordWorkflowStartedScope:          {operation: "TransferStandbyTaskRecordWorkflowStarted"},
		TransferStandbyTaskResetWorkflowScope:                  {operation: "TransferStandbyTaskResetWorkflow"},
		TransferStandbyTaskUpsertWorkflowSearchAttributesScope: {operation: "TransferStandbyTaskUpsertWorkflowSearchAttributes"},
		TimerQueueProcessorScope:                               {operation: "TimerQueueProcessor"},
		TimerActiveQueueProcessorScope:                         {operation: "TimerActiveQueueProcessor"},
		TimerStandbyQueueProcessorScope:                        {operation: "TimerStandbyQueueProcessor"},
		TimerActiveTaskActivityTimeoutScope:                    {operation: "TimerActiveTaskActivityTimeout"},
		TimerActiveTaskDecisionTimeoutScope:                    {operation: "TimerActiveTaskDecisionTimeout"},
		TimerActiveTaskUserTimerScope:                          {operation: "TimerActiveTaskUserTimer"},
		TimerActiveTaskWorkflowTimeoutScope:                    {operation: "TimerActiveTaskWorkflowTimeout"},
		TimerActiveTaskActivityRetryTimerScope:                 {operation: "TimerActiveTaskActivityRetryTimer"},
		TimerActiveTaskWorkflowBackoffTimerScope:               {operation: "TimerActiveTaskWorkflowBackoffTimer"},
		TimerActiveTaskDeleteHistoryEventScope:                 {operation: "TimerActiveTaskDeleteHistoryEvent"},
		TimerStandbyTaskActivityTimeoutScope:                   {operation: "TimerStandbyTaskActivityTimeout"},
		TimerStandbyTaskDecisionTimeoutScope:                   {operation: "TimerStandbyTaskDecisionTimeout"},
		TimerStandbyTaskUserTimerScope:                         {operation: "TimerStandbyTaskUserTimer"},
		TimerStandbyTaskWorkflowTimeoutScope:                   {operation: "TimerStandbyTaskWorkflowTimeout"},
		TimerStandbyTaskActivityRetryTimerScope:                {operation: "TimerStandbyTaskActivityRetryTimer"},
		TimerStandbyTaskWorkflowBackoffTimerScope:              {operation: "TimerStandbyTaskWorkflowBackoffTimer"},
		TimerStandbyTaskDeleteHistoryEventScope:                {operation: "TimerStandbyTaskDeleteHistoryEvent"},
		HistoryEventNotificationScope:                          {operation: "HistoryEventNotification"},
		ReplicatorQueueProcessorScope:                          {operation: "ReplicatorQueueProcessor"},
		ReplicatorTaskHistoryScope:                             {operation: "ReplicatorTaskHistory"},
		ReplicatorTaskSyncActivityScope:                        {operation: "ReplicatorTaskSyncActivity"},
		ReplicateHistoryEventsScope:                            {operation: "ReplicateHistoryEvents"},
		ShardInfoScope:                                         {operation: "ShardInfo"},
		WorkflowContextScope:                                   {operation: "WorkflowContext"},
		HistoryCacheGetAndCreateScope:                          {operation: "HistoryCacheGetAndCreate", tags: map[string]string{CacheTypeTagName: MutableStateCacheTypeTagValue}},
		HistoryCacheGetOrCreateScope:                           {operation: "HistoryCacheGetOrCreate", tags: map[string]string{CacheTypeTagName: MutableStateCacheTypeTagValue}},
		HistoryCacheGetOrCreateCurrentScope:                    {operation: "HistoryCacheGetOrCreateCurrent", tags: map[string]string{CacheTypeTagName: MutableStateCacheTypeTagValue}},
		HistoryCacheGetCurrentExecutionScope:                   {operation: "HistoryCacheGetCurrentExecution", tags: map[string]string{CacheTypeTagName: MutableStateCacheTypeTagValue}},
		EventsCacheGetEventScope:                               {operation: "EventsCacheGetEvent", tags: map[string]string{CacheTypeTagName: EventsCacheTypeTagValue}},
		EventsCachePutEventScope:                               {operation: "EventsCachePutEvent", tags: map[string]string{CacheTypeTagName: EventsCacheTypeTagValue}},
		EventsCacheDeleteEventScope:                            {operation: "EventsCacheDeleteEvent", tags: map[string]string{CacheTypeTagName: EventsCacheTypeTagValue}},
		EventsCacheGetFromStoreScope:                           {operation: "EventsCacheGetFromStore", tags: map[string]string{CacheTypeTagName: EventsCacheTypeTagValue}},
		ExecutionSizeStatsScope:                                {operation: "ExecutionStats", tags: map[string]string{StatsTypeTagName: SizeStatsTypeTagValue}},
		ExecutionCountStatsScope:                               {operation: "ExecutionStats", tags: map[string]string{StatsTypeTagName: CountStatsTypeTagValue}},
		SessionSizeStatsScope:                                  {operation: "SessionStats", tags: map[string]string{StatsTypeTagName: SizeStatsTypeTagValue}},
		SessionCountStatsScope:                                 {operation: "SessionStats", tags: map[string]string{StatsTypeTagName: CountStatsTypeTagValue}},
		WorkflowCompletionStatsScope:                           {operation: "CompletionStats", tags: map[string]string{StatsTypeTagName: CountStatsTypeTagValue}},
		ArchiverClientScope:                                    {operation: "ArchiverClient"},
		ReplicationTaskFetcherScope:                            {operation: "ReplicationTaskFetcher"},
		ReplicationTaskCleanupScope:                            {operation: "ReplicationTaskCleanup"},
		ReplicationDLQStatsScope:                               {operation: "ReplicationDLQStats"},
	},
	// Matching Scope Names
	Matching: {
		MatchingPollForDecisionTaskScope:       {operation: "PollForDecisionTask"},
		MatchingPollForActivityTaskScope:       {operation: "PollForActivityTask"},
		MatchingAddActivityTaskScope:           {operation: "AddActivityTask"},
		MatchingAddDecisionTaskScope:           {operation: "AddDecisionTask"},
		MatchingTaskListMgrScope:               {operation: "TaskListMgr"},
		MatchingQueryWorkflowScope:             {operation: "QueryWorkflow"},
		MatchingRespondQueryTaskCompletedScope: {operation: "RespondQueryTaskCompleted"},
		MatchingCancelOutstandingPollScope:     {operation: "CancelOutstandingPoll"},
		MatchingDescribeTaskListScope:          {operation: "DescribeTaskList"},
		MatchingListTaskListPartitionsScope:    {operation: "ListTaskListPartitions"},
	},
	// Worker Scope Names
	Worker: {
		ReplicatorScope:                        {operation: "Replicator"},
		NamespaceReplicationTaskScope:          {operation: "NamespaceReplicationTask"},
		HistoryReplicationTaskScope:            {operation: "HistoryReplicationTask"},
		HistoryMetadataReplicationTaskScope:    {operation: "HistoryMetadataReplicationTask"},
		HistoryReplicationV2TaskScope:          {operation: "HistoryReplicationV2Task"},
		SyncShardTaskScope:                     {operation: "SyncShardTask"},
		SyncActivityTaskScope:                  {operation: "SyncActivityTask"},
		ESProcessorScope:                       {operation: "ESProcessor"},
		IndexProcessorScope:                    {operation: "IndexProcessor"},
		ArchiverDeleteHistoryActivityScope:     {operation: "ArchiverDeleteHistoryActivity"},
		ArchiverUploadHistoryActivityScope:     {operation: "ArchiverUploadHistoryActivity"},
		ArchiverArchiveVisibilityActivityScope: {operation: "ArchiverArchiveVisibilityActivity"},
		ArchiverScope:                          {operation: "Archiver"},
		ArchiverPumpScope:                      {operation: "ArchiverPump"},
		ArchiverArchivalWorkflowScope:          {operation: "ArchiverArchivalWorkflow"},
		TaskListScavengerScope:                 {operation: "tasklistscavenger"},
		ExecutionsScavengerScope:               {operation: "executionsscavenger"},
		HistoryScavengerScope:                  {operation: "historyscavenger"},
		BatcherScope:                           {operation: "batcher"},
		ParentClosePolicyProcessorScope:        {operation: "ParentClosePolicyProcessor"},
	},
}

// Common Metrics enum
const (
<<<<<<< HEAD
	ServiceRequests = iota
	ServiceFailures
	ServiceCriticalFailures
	ServiceLatency
	ServiceErrInvalidArgumentCounter
	ServiceErrNamespaceNotActiveCounter
	ServiceErrResourceExhaustedCounter
	ServiceErrNotFoundCounter
	ServiceErrExecutionAlreadyStartedCounter
	ServiceErrNamespaceAlreadyExistsCounter
	ServiceErrCancellationAlreadyRequestedCounter
	ServiceErrQueryFailedCounter
	ServiceErrContextTimeoutCounter
	ServiceErrRetryTaskCounter
	ServiceErrBadBinaryCounter
	ServiceErrClientVersionNotSupportedCounter
	ServiceErrIncompleteHistoryCounter
	ServiceErrNonDeterministicCounter
=======
	CadenceRequests = iota
	CadenceFailures
	CadenceCriticalFailures
	CadenceLatency
	CadenceErrBadRequestCounter
	CadenceErrDomainNotActiveCounter
	CadenceErrServiceBusyCounter
	CadenceErrEntityNotExistsCounter
	CadenceErrExecutionAlreadyStartedCounter
	CadenceErrDomainAlreadyExistsCounter
	CadenceErrCancellationAlreadyRequestedCounter
	CadenceErrQueryFailedCounter
	CadenceErrLimitExceededCounter
	CadenceErrContextTimeoutCounter
	CadenceErrRetryTaskCounter
	CadenceErrBadBinaryCounter
	CadenceErrClientVersionNotSupportedCounter
	CadenceErrIncompleteHistoryCounter
	CadenceErrNonDeterministicCounter
	CadenceErrUnauthorizedCounter
	CadenceErrAuthorizeFailedCounter
>>>>>>> 651a26b2
	PersistenceRequests
	PersistenceFailures
	PersistenceLatency
	PersistenceErrShardExistsCounter
	PersistenceErrShardOwnershipLostCounter
	PersistenceErrConditionFailedCounter
	PersistenceErrCurrentWorkflowConditionFailedCounter
	PersistenceErrTimeoutCounter
	PersistenceErrBusyCounter
	PersistenceErrEntityNotExistsCounter
	PersistenceErrExecutionAlreadyStartedCounter
	PersistenceErrNamespaceAlreadyExistsCounter
	PersistenceErrBadRequestCounter
	PersistenceSampledCounter

	ClientRequests
	ClientFailures
	ClientLatency

	ClientRedirectionRequests
	ClientRedirectionFailures
	ClientRedirectionLatency

<<<<<<< HEAD
	NamespaceCachePrepareCallbacksLatency
	NamespaceCacheCallbacksLatency
=======
	CadenceAuthorizationLatency

	DomainCachePrepareCallbacksLatency
	DomainCacheCallbacksLatency
>>>>>>> 651a26b2

	HistorySize
	HistoryCount
	EventBlobSize

	ArchivalConfigFailures

	ElasticsearchRequests
	ElasticsearchFailures
	ElasticsearchLatency
	ElasticsearchErrBadRequestCounter
	ElasticsearchErrBusyCounter

	SequentialTaskSubmitRequest
	SequentialTaskSubmitRequestTaskQueueExist
	SequentialTaskSubmitRequestTaskQueueMissing
	SequentialTaskSubmitLatency
	SequentialTaskQueueSize
	SequentialTaskQueueProcessingLatency
	SequentialTaskTaskProcessingLatency

	ParallelTaskSubmitRequest
	ParallelTaskSubmitLatency
	ParallelTaskTaskProcessingLatency

	PriorityTaskSubmitRequest
	PriorityTaskSubmitLatency

	HistoryArchiverArchiveNonRetryableErrorCount
	HistoryArchiverArchiveTransientErrorCount
	HistoryArchiverArchiveSuccessCount
	HistoryArchiverHistoryMutatedCount
	HistoryArchiverTotalUploadSize
	HistoryArchiverHistorySize

	// The following metrics are only used by internal history archiver implemention.
	// TODO: move them to internal repo once temporal plugin model is in place.
	HistoryArchiverBlobExistsCount
	HistoryArchiverBlobSize
	HistoryArchiverRunningDeterministicConstructionCheckCount
	HistoryArchiverDeterministicConstructionCheckFailedCount
	HistoryArchiverRunningBlobIntegrityCheckCount
	HistoryArchiverBlobIntegrityCheckFailedCount
	HistoryArchiverDuplicateArchivalsCount

	VisibilityArchiverArchiveNonRetryableErrorCount
	VisibilityArchiverArchiveTransientErrorCount
	VisibilityArchiveSuccessCount

	MatchingClientForwardedCounter
	MatchingClientInvalidTaskListName

	NamespaceReplicationTaskAckLevelGauge
	NamespaceReplicationDLQAckLevelGauge
	NamespaceReplicationDLQMaxLevelGauge

	// common metrics that are emitted per task list
	CadenceRequestsPerTaskList
	CadenceFailuresPerTaskList
	CadenceLatencyPerTaskList
	CadenceErrBadRequestPerTaskListCounter
	CadenceErrDomainNotActivePerTaskListCounter
	CadenceErrServiceBusyPerTaskListCounter
	CadenceErrEntityNotExistsPerTaskListCounter
	CadenceErrExecutionAlreadyStartedPerTaskListCounter
	CadenceErrDomainAlreadyExistsPerTaskListCounter
	CadenceErrCancellationAlreadyRequestedPerTaskListCounter
	CadenceErrQueryFailedPerTaskListCounter
	CadenceErrLimitExceededPerTaskListCounter
	CadenceErrContextTimeoutPerTaskListCounter
	CadenceErrRetryTaskPerTaskListCounter
	CadenceErrBadBinaryPerTaskListCounter
	CadenceErrClientVersionNotSupportedPerTaskListCounter
	CadenceErrIncompleteHistoryPerTaskListCounter
	CadenceErrNonDeterministicPerTaskListCounter
	CadenceErrUnauthorizedPerTaskListCounter
	CadenceErrAuthorizeFailedPerTaskListCounter

	NumCommonMetrics // Needs to be last on this list for iota numbering
)

// History Metrics enum
const (
	TaskRequests = iota + NumCommonMetrics
	TaskLatency
	TaskFailures
	TaskDiscarded
	TaskAttemptTimer
	TaskStandbyRetryCounter
	TaskNotActiveCounter
	TaskLimitExceededCounter
	TaskBatchCompleteCounter
	TaskProcessingLatency
	TaskQueueLatency
	TaskRedispatchQueuePendingTasksTimer

	TransferTaskThrottledCounter
	TimerTaskThrottledCounter

	ActivityE2ELatency
	AckLevelUpdateCounter
	AckLevelUpdateFailedCounter
	DecisionTypeScheduleActivityCounter
	DecisionTypeCompleteWorkflowCounter
	DecisionTypeFailWorkflowCounter
	DecisionTypeCancelWorkflowCounter
	DecisionTypeStartTimerCounter
	DecisionTypeCancelActivityCounter
	DecisionTypeCancelTimerCounter
	DecisionTypeRecordMarkerCounter
	DecisionTypeCancelExternalWorkflowCounter
	DecisionTypeChildWorkflowCounter
	DecisionTypeContinueAsNewCounter
	DecisionTypeSignalExternalWorkflowCounter
	DecisionTypeUpsertWorkflowSearchAttributesCounter
	EmptyCompletionDecisionsCounter
	MultipleCompletionDecisionsCounter
	FailedDecisionsCounter
	StaleMutableStateCounter
	AutoResetPointsLimitExceededCounter
	AutoResetPointCorruptionCounter
	ConcurrencyUpdateFailureCounter
	ServiceErrEventAlreadyStartedCounter
	ServiceErrShardOwnershipLostCounter
	HeartbeatTimeoutCounter
	ScheduleToStartTimeoutCounter
	StartToCloseTimeoutCounter
	ScheduleToCloseTimeoutCounter
	NewTimerCounter
	NewTimerNotifyCounter
	AcquireShardsCounter
	AcquireShardsLatency
	ShardClosedCounter
	ShardItemCreatedCounter
	ShardItemRemovedCounter
	ShardItemAcquisitionLatency
	ShardInfoReplicationPendingTasksTimer
	ShardInfoTransferActivePendingTasksTimer
	ShardInfoTransferStandbyPendingTasksTimer
	ShardInfoTimerActivePendingTasksTimer
	ShardInfoTimerStandbyPendingTasksTimer
	ShardInfoReplicationLagTimer
	ShardInfoTransferLagTimer
	ShardInfoTimerLagTimer
	ShardInfoTransferDiffTimer
	ShardInfoTimerDiffTimer
	ShardInfoTransferFailoverInProgressTimer
	ShardInfoTimerFailoverInProgressTimer
	ShardInfoTransferFailoverLatencyTimer
	ShardInfoTimerFailoverLatencyTimer
	SyncShardFromRemoteCounter
	SyncShardFromRemoteFailure
	MembershipChangedCounter
	NumShardsGauge
	GetEngineForShardErrorCounter
	GetEngineForShardLatency
	RemoveEngineForShardLatency
	CompleteDecisionWithStickyEnabledCounter
	CompleteDecisionWithStickyDisabledCounter
	DecisionHeartbeatTimeoutCounter
	HistoryEventNotificationQueueingLatency
	HistoryEventNotificationFanoutLatency
	HistoryEventNotificationInFlightMessageGauge
	HistoryEventNotificationFailDeliveryCount
	EmptyReplicationEventsCounter
	DuplicateReplicationEventsCounter
	StaleReplicationEventsCounter
	ReplicationEventsSizeTimer
	BufferReplicationTaskTimer
	UnbufferReplicationTaskTimer
	HistoryConflictsCounter
	CompleteTaskFailedCounter
	CacheRequests
	CacheFailures
	CacheLatency
	CacheMissCounter
	AcquireLockFailedCounter
	WorkflowContextCleared
	MutableStateSize
	ExecutionInfoSize
	ActivityInfoSize
	TimerInfoSize
	ChildInfoSize
	SignalInfoSize
	BufferedEventsSize
	ActivityInfoCount
	TimerInfoCount
	ChildInfoCount
	SignalInfoCount
	RequestCancelInfoCount
	BufferedEventsCount
	DeleteActivityInfoCount
	DeleteTimerInfoCount
	DeleteChildInfoCount
	DeleteSignalInfoCount
	DeleteRequestCancelInfoCount
	WorkflowRetryBackoffTimerCount
	WorkflowCronBackoffTimerCount
	WorkflowCleanupDeleteCount
	WorkflowCleanupArchiveCount
	WorkflowCleanupNopCount
	WorkflowCleanupDeleteHistoryInlineCount
	WorkflowSuccessCount
	WorkflowCancelCount
	WorkflowFailedCount
	WorkflowTimeoutCount
	WorkflowTerminateCount
	ArchiverClientSendSignalCount
	ArchiverClientSendSignalFailureCount
	ArchiverClientHistoryRequestCount
	ArchiverClientHistoryInlineArchiveAttemptCount
	ArchiverClientHistoryInlineArchiveFailureCount
	ArchiverClientVisibilityRequestCount
	ArchiverClientVisibilityInlineArchiveAttemptCount
	ArchiverClientVisibilityInlineArchiveFailureCount
	LastRetrievedMessageID
	LastProcessedMessageID
	ReplicationTasksApplied
	ReplicationTasksFailed
	ReplicationTasksLag
	ReplicationTasksFetched
	ReplicationTasksReturned
	ReplicationDLQFailed
	ReplicationDLQMaxLevelGauge
	ReplicationDLQAckLevelGauge
	GetReplicationMessagesForShardLatency
	GetDLQReplicationMessagesLatency
	EventReapplySkippedCount
	DirectQueryDispatchLatency
	DirectQueryDispatchStickyLatency
	DirectQueryDispatchNonStickyLatency
	DirectQueryDispatchStickySuccessCount
	DirectQueryDispatchNonStickySuccessCount
	DirectQueryDispatchClearStickinessLatency
	DirectQueryDispatchClearStickinessSuccessCount
	DirectQueryDispatchTimeoutBeforeNonStickyCount
	DecisionTaskQueryLatency
	ConsistentQueryTimeoutCount
	QueryBeforeFirstDecisionCount
	QueryBufferExceededCount
	QueryRegistryInvalidStateCount
	WorkerNotSupportsConsistentQueryCount
	DecisionStartToCloseTimeoutOverrideCount
	WorkflowExecutionStartToCloseTimeoutOverrideCount
	ReplicationTaskCleanupCount
	ReplicationTaskCleanupFailure
	MutableStateChecksumMismatch
	MutableStateChecksumInvalidated

	NumHistoryMetrics
)

// Matching metrics enum
const (
	PollSuccessPerTaskListCounter = iota + NumCommonMetrics
	PollTimeoutPerTaskListCounter
	PollSuccessWithSyncPerTaskListCounter
	LeaseRequestPerTaskListCounter
	LeaseFailurePerTaskListCounter
	ConditionFailedErrorPerTaskListCounter
	RespondQueryTaskFailedPerTaskListCounter
	SyncThrottlePerTaskListCounter
	BufferThrottlePerTaskListCounter
	SyncMatchLatencyPerTaskList
	AsyncMatchLatencyPerTaskList
	ExpiredTasksPerTaskListCounter
	ForwardedPerTaskListCounter
	ForwardTaskCallsPerTaskList
	ForwardTaskErrorsPerTaskList
	ForwardTaskLatencyPerTaskList
	ForwardQueryCallsPerTaskList
	ForwardQueryErrorsPerTaskList
	ForwardQueryLatencyPerTaskList
	ForwardPollCallsPerTaskList
	ForwardPollErrorsPerTaskList
	ForwardPollLatencyPerTaskList
	LocalToLocalMatchPerTaskListCounter
	LocalToRemoteMatchPerTaskListCounter
	RemoteToLocalMatchPerTaskListCounter
	RemoteToRemoteMatchPerTaskListCounter

	NumMatchingMetrics
)

// Worker metrics enum
const (
	ReplicatorMessages = iota + NumCommonMetrics
	ReplicatorFailures
	ReplicatorMessagesDropped
	ReplicatorLatency
	ReplicatorDLQFailures
	ESProcessorRequests
	ESProcessorRetries
	ESProcessorFailures
	ESProcessorCorruptedData
	ESProcessorProcessMsgLatency
	IndexProcessorCorruptedData
	IndexProcessorProcessMsgLatency
	ArchiverNonRetryableErrorCount
	ArchiverStartedCount
	ArchiverStoppedCount
	ArchiverCoroutineStartedCount
	ArchiverCoroutineStoppedCount
	ArchiverHandleHistoryRequestLatency
	ArchiverHandleVisibilityRequestLatency
	ArchiverUploadWithRetriesLatency
	ArchiverDeleteWithRetriesLatency
	ArchiverUploadFailedAllRetriesCount
	ArchiverUploadSuccessCount
	ArchiverDeleteFailedAllRetriesCount
	ArchiverDeleteSuccessCount
	ArchiverHandleVisibilityFailedAllRetiresCount
	ArchiverHandleVisibilitySuccessCount
	ArchiverBacklogSizeGauge
	ArchiverPumpTimeoutCount
	ArchiverPumpSignalThresholdCount
	ArchiverPumpTimeoutWithoutSignalsCount
	ArchiverPumpSignalChannelClosedCount
	ArchiverWorkflowStartedCount
	ArchiverNumPumpedRequestsCount
	ArchiverNumHandledRequestsCount
	ArchiverPumpedNotEqualHandledCount
	ArchiverHandleAllRequestsLatency
	ArchiverWorkflowStoppingCount
	TaskProcessedCount
	TaskDeletedCount
	TaskListProcessedCount
	TaskListDeletedCount
	TaskListOutstandingCount
	ExecutionsOutstandingCount
	StartedCount
	StoppedCount
	ExecutorTasksDeferredCount
	ExecutorTasksDroppedCount
	BatcherProcessorSuccess
	BatcherProcessorFailures
	HistoryScavengerSuccessCount
	HistoryScavengerErrorCount
	HistoryScavengerSkipCount
	ParentClosePolicyProcessorSuccess
	ParentClosePolicyProcessorFailures
	NamespaceReplicationEnqueueDLQCount

	NumWorkerMetrics
)

// MetricDefs record the metrics for all services
var MetricDefs = map[ServiceIdx]map[int]metricDefinition{
	Common: {
<<<<<<< HEAD
		ServiceRequests:                                     {metricName: "service_requests", metricType: Counter},
		ServiceFailures:                                     {metricName: "service_errors", metricType: Counter},
		ServiceCriticalFailures:                             {metricName: "service_errors_critical", metricType: Counter},
		ServiceLatency:                                      {metricName: "service_latency", metricType: Timer},
		ServiceErrInvalidArgumentCounter:                    {metricName: "service_errors_invalid_argument", metricType: Counter},
		ServiceErrNamespaceNotActiveCounter:                 {metricName: "service_errors_namespace_not_active", metricType: Counter},
		ServiceErrResourceExhaustedCounter:                  {metricName: "service_errors_resource_exhausted", metricType: Counter},
		ServiceErrNotFoundCounter:                           {metricName: "service_errors_entity_not_found", metricType: Counter},
		ServiceErrExecutionAlreadyStartedCounter:            {metricName: "service_errors_execution_already_started", metricType: Counter},
		ServiceErrNamespaceAlreadyExistsCounter:             {metricName: "service_errors_namespace_already_exists", metricType: Counter},
		ServiceErrCancellationAlreadyRequestedCounter:       {metricName: "service_errors_cancellation_already_requested", metricType: Counter},
		ServiceErrQueryFailedCounter:                        {metricName: "service_errors_query_failed", metricType: Counter},
		ServiceErrContextTimeoutCounter:                     {metricName: "service_errors_context_timeout", metricType: Counter},
		ServiceErrRetryTaskCounter:                          {metricName: "service_errors_retry_task", metricType: Counter},
		ServiceErrBadBinaryCounter:                          {metricName: "service_errors_bad_binary", metricType: Counter},
		ServiceErrClientVersionNotSupportedCounter:          {metricName: "service_errors_client_version_not_supported", metricType: Counter},
		ServiceErrIncompleteHistoryCounter:                  {metricName: "service_errors_incomplete_history", metricType: Counter},
		ServiceErrNonDeterministicCounter:                   {metricName: "service_errors_nondeterministic", metricType: Counter},
=======
		CadenceRequests:                                     {metricName: "cadence_requests", metricType: Counter},
		CadenceFailures:                                     {metricName: "cadence_errors", metricType: Counter},
		CadenceCriticalFailures:                             {metricName: "cadence_errors_critical", metricType: Counter},
		CadenceLatency:                                      {metricName: "cadence_latency", metricType: Timer},
		CadenceErrBadRequestCounter:                         {metricName: "cadence_errors_bad_request", metricType: Counter},
		CadenceErrDomainNotActiveCounter:                    {metricName: "cadence_errors_domain_not_active", metricType: Counter},
		CadenceErrServiceBusyCounter:                        {metricName: "cadence_errors_service_busy", metricType: Counter},
		CadenceErrEntityNotExistsCounter:                    {metricName: "cadence_errors_entity_not_exists", metricType: Counter},
		CadenceErrExecutionAlreadyStartedCounter:            {metricName: "cadence_errors_execution_already_started", metricType: Counter},
		CadenceErrDomainAlreadyExistsCounter:                {metricName: "cadence_errors_domain_already_exists", metricType: Counter},
		CadenceErrCancellationAlreadyRequestedCounter:       {metricName: "cadence_errors_cancellation_already_requested", metricType: Counter},
		CadenceErrQueryFailedCounter:                        {metricName: "cadence_errors_query_failed", metricType: Counter},
		CadenceErrLimitExceededCounter:                      {metricName: "cadence_errors_limit_exceeded", metricType: Counter},
		CadenceErrContextTimeoutCounter:                     {metricName: "cadence_errors_context_timeout", metricType: Counter},
		CadenceErrRetryTaskCounter:                          {metricName: "cadence_errors_retry_task", metricType: Counter},
		CadenceErrBadBinaryCounter:                          {metricName: "cadence_errors_bad_binary", metricType: Counter},
		CadenceErrClientVersionNotSupportedCounter:          {metricName: "cadence_errors_client_version_not_supported", metricType: Counter},
		CadenceErrIncompleteHistoryCounter:                  {metricName: "cadence_errors_incomplete_history", metricType: Counter},
		CadenceErrNonDeterministicCounter:                   {metricName: "cadence_errors_nondeterministic", metricType: Counter},
		CadenceErrUnauthorizedCounter:                       {metricName: "cadence_errors_unauthorized", metricType: Counter},
		CadenceErrAuthorizeFailedCounter:                    {metricName: "cadence_errors_authorize_failed", metricType: Counter},
>>>>>>> 651a26b2
		PersistenceRequests:                                 {metricName: "persistence_requests", metricType: Counter},
		PersistenceFailures:                                 {metricName: "persistence_errors", metricType: Counter},
		PersistenceLatency:                                  {metricName: "persistence_latency", metricType: Timer},
		PersistenceErrShardExistsCounter:                    {metricName: "persistence_errors_shard_exists", metricType: Counter},
		PersistenceErrShardOwnershipLostCounter:             {metricName: "persistence_errors_shard_ownership_lost", metricType: Counter},
		PersistenceErrConditionFailedCounter:                {metricName: "persistence_errors_condition_failed", metricType: Counter},
		PersistenceErrCurrentWorkflowConditionFailedCounter: {metricName: "persistence_errors_current_workflow_condition_failed", metricType: Counter},
		PersistenceErrTimeoutCounter:                        {metricName: "persistence_errors_timeout", metricType: Counter},
		PersistenceErrBusyCounter:                           {metricName: "persistence_errors_busy", metricType: Counter},
		PersistenceErrEntityNotExistsCounter:                {metricName: "persistence_errors_entity_not_exists", metricType: Counter},
		PersistenceErrExecutionAlreadyStartedCounter:        {metricName: "persistence_errors_execution_already_started", metricType: Counter},
		PersistenceErrNamespaceAlreadyExistsCounter:         {metricName: "persistence_errors_namespace_already_exists", metricType: Counter},
		PersistenceErrBadRequestCounter:                     {metricName: "persistence_errors_bad_request", metricType: Counter},
		PersistenceSampledCounter:                           {metricName: "persistence_sampled", metricType: Counter},
<<<<<<< HEAD
		ClientRequests:                                      {metricName: "client_requests", metricType: Counter},
		ClientFailures:                                      {metricName: "client_errors", metricType: Counter},
		ClientLatency:                                       {metricName: "client_latency", metricType: Timer},
		ClientRedirectionRequests:                           {metricName: "client_redirection_requests", metricType: Counter},
		ClientRedirectionFailures:                           {metricName: "client_redirection_errors", metricType: Counter},
		ClientRedirectionLatency:                            {metricName: "client_redirection_latency", metricType: Timer},
		NamespaceCachePrepareCallbacksLatency:               {metricName: "namespace_cache_prepare_callbacks_latency", metricType: Timer},
		NamespaceCacheCallbacksLatency:                      {metricName: "namespace_cache_callbacks_latency", metricType: Timer},
=======
		CadenceClientRequests:                               {metricName: "cadence_client_requests", metricType: Counter},
		CadenceClientFailures:                               {metricName: "cadence_client_errors", metricType: Counter},
		CadenceClientLatency:                                {metricName: "cadence_client_latency", metricType: Timer},
		CadenceDcRedirectionClientRequests:                  {metricName: "cadence_client_requests_redirection", metricType: Counter},
		CadenceDcRedirectionClientFailures:                  {metricName: "cadence_client_errors_redirection", metricType: Counter},
		CadenceDcRedirectionClientLatency:                   {metricName: "cadence_client_latency_redirection", metricType: Timer},
		CadenceAuthorizationLatency:                         {metricName: "cadence_authorization_latency", metricType: Timer},
		DomainCachePrepareCallbacksLatency:                  {metricName: "domain_cache_prepare_callbacks_latency", metricType: Timer},
		DomainCacheCallbacksLatency:                         {metricName: "domain_cache_callbacks_latency", metricType: Timer},
>>>>>>> 651a26b2
		HistorySize:                                         {metricName: "history_size", metricType: Timer},
		HistoryCount:                                        {metricName: "history_count", metricType: Timer},
		EventBlobSize:                                       {metricName: "event_blob_size", metricType: Timer},
		ArchivalConfigFailures:                              {metricName: "archivalconfig_failures", metricType: Counter},
		ElasticsearchRequests:                               {metricName: "elasticsearch_requests", metricType: Counter},
		ElasticsearchFailures:                               {metricName: "elasticsearch_errors", metricType: Counter},
		ElasticsearchLatency:                                {metricName: "elasticsearch_latency", metricType: Timer},
		ElasticsearchErrBadRequestCounter:                   {metricName: "elasticsearch_errors_bad_request", metricType: Counter},
		ElasticsearchErrBusyCounter:                         {metricName: "elasticsearch_errors_busy", metricType: Counter},
		SequentialTaskSubmitRequest:                         {metricName: "sequentialtask_submit_request", metricType: Counter},
		SequentialTaskSubmitRequestTaskQueueExist:           {metricName: "sequentialtask_submit_request_taskqueue_exist", metricType: Counter},
		SequentialTaskSubmitRequestTaskQueueMissing:         {metricName: "sequentialtask_submit_request_taskqueue_missing", metricType: Counter},
		SequentialTaskSubmitLatency:                         {metricName: "sequentialtask_submit_latency", metricType: Timer},
		SequentialTaskQueueSize:                             {metricName: "sequentialtask_queue_size", metricType: Timer},
		SequentialTaskQueueProcessingLatency:                {metricName: "sequentialtask_queue_processing_latency", metricType: Timer},
		SequentialTaskTaskProcessingLatency:                 {metricName: "sequentialtask_task_processing_latency", metricType: Timer},
		ParallelTaskSubmitRequest:                           {metricName: "paralleltask_submit_request", metricType: Counter},
		ParallelTaskSubmitLatency:                           {metricName: "paralleltask_submit_latency", metricType: Timer},
		ParallelTaskTaskProcessingLatency:                   {metricName: "paralleltask_task_processing_latency", metricType: Timer},
		PriorityTaskSubmitRequest:                           {metricName: "prioritytask_submit_request", metricType: Counter},
		PriorityTaskSubmitLatency:                           {metricName: "prioritytask_submit_latency", metricType: Timer},

		HistoryArchiverArchiveNonRetryableErrorCount:              {metricName: "history_archiver_archive_non_retryable_error", metricType: Counter},
		HistoryArchiverArchiveTransientErrorCount:                 {metricName: "history_archiver_archive_transient_error", metricType: Counter},
		HistoryArchiverArchiveSuccessCount:                        {metricName: "history_archiver_archive_success", metricType: Counter},
		HistoryArchiverHistoryMutatedCount:                        {metricName: "history_archiver_history_mutated", metricType: Counter},
		HistoryArchiverTotalUploadSize:                            {metricName: "history_archiver_total_upload_size", metricType: Timer},
		HistoryArchiverHistorySize:                                {metricName: "history_archiver_history_size", metricType: Timer},
		HistoryArchiverBlobExistsCount:                            {metricName: "history_archiver_blob_exists", metricType: Counter},
		HistoryArchiverBlobSize:                                   {metricName: "history_archiver_blob_size", metricType: Timer},
		HistoryArchiverRunningDeterministicConstructionCheckCount: {metricName: "history_archiver_running_deterministic_construction_check", metricType: Counter},
		HistoryArchiverDeterministicConstructionCheckFailedCount:  {metricName: "history_archiver_deterministic_construction_check_failed", metricType: Counter},
		HistoryArchiverRunningBlobIntegrityCheckCount:             {metricName: "history_archiver_running_blob_integrity_check", metricType: Counter},
		HistoryArchiverBlobIntegrityCheckFailedCount:              {metricName: "history_archiver_blob_integrity_check_failed", metricType: Counter},
		HistoryArchiverDuplicateArchivalsCount:                    {metricName: "history_archiver_duplicate_archivals", metricType: Counter},
		VisibilityArchiverArchiveNonRetryableErrorCount:           {metricName: "visibility_archiver_archive_non_retryable_error", metricType: Counter},
		VisibilityArchiverArchiveTransientErrorCount:              {metricName: "visibility_archiver_archive_transient_error", metricType: Counter},
		VisibilityArchiveSuccessCount:                             {metricName: "visibility_archiver_archive_success", metricType: Counter},
		MatchingClientForwardedCounter:                            {metricName: "forwarded", metricType: Counter},
		MatchingClientInvalidTaskListName:                         {metricName: "invalid_task_list_name", metricType: Counter},

<<<<<<< HEAD
		NamespaceReplicationTaskAckLevelGauge: {metricName: "namespace_replication_task_ack_level", metricType: Gauge},
		NamespaceReplicationDLQAckLevelGauge:  {metricName: "namespace_dlq_ack_level", metricType: Gauge},
		NamespaceReplicationDLQMaxLevelGauge:  {metricName: "namespace_dlq_max_level", metricType: Gauge},
=======
		DomainReplicationTaskAckLevelGauge: {metricName: "domain_replication_task_ack_level", metricType: Gauge},
		DomainReplicationDLQAckLevelGauge:  {metricName: "domain_dlq_ack_level", metricType: Gauge},
		DomainReplicationDLQMaxLevelGauge:  {metricName: "domain_dlq_max_level", metricType: Gauge},

		// per task list common metrics

		CadenceRequestsPerTaskList: {
			metricName: "cadence_requests_per_tl", metricRollupName: "cadence_requests", metricType: Counter,
		},
		CadenceFailuresPerTaskList: {
			metricName: "cadence_errors_per_tl", metricRollupName: "cadence_errors", metricType: Counter,
		},
		CadenceLatencyPerTaskList: {
			metricName: "cadence_latency_per_tl", metricRollupName: "cadence_latency", metricType: Timer,
		},
		CadenceErrBadRequestPerTaskListCounter: {
			metricName: "cadence_errors_bad_request_per_tl", metricRollupName: "cadence_errors_bad_request", metricType: Counter,
		},
		CadenceErrDomainNotActivePerTaskListCounter: {
			metricName: "cadence_errors_domain_not_active_per_tl", metricRollupName: "cadence_errors_domain_not_active", metricType: Counter,
		},
		CadenceErrServiceBusyPerTaskListCounter: {
			metricName: "cadence_errors_service_busy_per_tl", metricRollupName: "cadence_errors_service_busy", metricType: Counter,
		},
		CadenceErrEntityNotExistsPerTaskListCounter: {
			metricName: "cadence_errors_entity_not_exists_per_tl", metricRollupName: "cadence_errors_entity_not_exists", metricType: Counter,
		},
		CadenceErrExecutionAlreadyStartedPerTaskListCounter: {
			metricName: "cadence_errors_execution_already_started_per_tl", metricRollupName: "cadence_errors_execution_already_started", metricType: Counter,
		},
		CadenceErrDomainAlreadyExistsPerTaskListCounter: {
			metricName: "cadence_errors_domain_already_exists_per_tl", metricRollupName: "cadence_errors_domain_already_exists", metricType: Counter,
		},
		CadenceErrCancellationAlreadyRequestedPerTaskListCounter: {
			metricName: "cadence_errors_cancellation_already_requested_per_tl", metricRollupName: "cadence_errors_cancellation_already_requested", metricType: Counter,
		},
		CadenceErrQueryFailedPerTaskListCounter: {
			metricName: "cadence_errors_query_failed_per_tl", metricRollupName: "cadence_errors_query_failed", metricType: Counter,
		},
		CadenceErrLimitExceededPerTaskListCounter: {
			metricName: "cadence_errors_limit_exceeded_per_tl", metricRollupName: "cadence_errors_limit_exceeded", metricType: Counter,
		},
		CadenceErrContextTimeoutPerTaskListCounter: {
			metricName: "cadence_errors_context_timeout_per_tl", metricRollupName: "cadence_errors_context_timeout", metricType: Counter,
		},
		CadenceErrRetryTaskPerTaskListCounter: {
			metricName: "cadence_errors_retry_task_per_tl", metricRollupName: "cadence_errors_retry_task", metricType: Counter,
		},
		CadenceErrBadBinaryPerTaskListCounter: {
			metricName: "cadence_errors_bad_binary_per_tl", metricRollupName: "cadence_errors_bad_binary", metricType: Counter,
		},
		CadenceErrClientVersionNotSupportedPerTaskListCounter: {
			metricName: "cadence_errors_client_version_not_supported_per_tl", metricRollupName: "cadence_errors_client_version_not_supported", metricType: Counter,
		},
		CadenceErrIncompleteHistoryPerTaskListCounter: {
			metricName: "cadence_errors_incomplete_history_per_tl", metricRollupName: "cadence_errors_incomplete_history", metricType: Counter,
		},
		CadenceErrNonDeterministicPerTaskListCounter: {
			metricName: "cadence_errors_nondeterministic_per_tl", metricRollupName: "cadence_errors_nondeterministic", metricType: Counter,
		},
		CadenceErrUnauthorizedPerTaskListCounter: {
			metricName: "cadence_errors_unauthorized_per_tl", metricRollupName: "cadence_errors_unauthorized", metricType: Counter,
		},
		CadenceErrAuthorizeFailedPerTaskListCounter: {
			metricName: "cadence_errors_authorize_failed_per_tl", metricRollupName: "cadence_errors_authorize_failed", metricType: Counter,
		},
>>>>>>> 651a26b2
	},
	History: {
		TaskRequests:                                      {metricName: "task_requests", metricType: Counter},
		TaskLatency:                                       {metricName: "task_latency", metricType: Timer},
		TaskAttemptTimer:                                  {metricName: "task_attempt", metricType: Timer},
		TaskFailures:                                      {metricName: "task_errors", metricType: Counter},
		TaskDiscarded:                                     {metricName: "task_errors_discarded", metricType: Counter},
		TaskStandbyRetryCounter:                           {metricName: "task_errors_standby_retry_counter", metricType: Counter},
		TaskNotActiveCounter:                              {metricName: "task_errors_not_active_counter", metricType: Counter},
		TaskLimitExceededCounter:                          {metricName: "task_errors_limit_exceeded_counter", metricType: Counter},
		TaskProcessingLatency:                             {metricName: "task_latency_processing", metricType: Timer},
		TaskQueueLatency:                                  {metricName: "task_latency_queue", metricType: Timer},
		TaskBatchCompleteCounter:                          {metricName: "task_batch_complete_counter", metricType: Counter},
		TaskRedispatchQueuePendingTasksTimer:              {metricName: "task_redispatch_queue_pending_tasks", metricType: Timer},
		TransferTaskThrottledCounter:                      {metricName: "transfer_task_throttled_counter", metricType: Counter},
		TimerTaskThrottledCounter:                         {metricName: "timer_task_throttled_counter", metricType: Counter},
		ActivityE2ELatency:                                {metricName: "activity_end_to_end_latency", metricType: Timer},
		AckLevelUpdateCounter:                             {metricName: "ack_level_update", metricType: Counter},
		AckLevelUpdateFailedCounter:                       {metricName: "ack_level_update_failed", metricType: Counter},
		DecisionTypeScheduleActivityCounter:               {metricName: "schedule_activity_decision", metricType: Counter},
		DecisionTypeCompleteWorkflowCounter:               {metricName: "complete_workflow_decision", metricType: Counter},
		DecisionTypeFailWorkflowCounter:                   {metricName: "fail_workflow_decision", metricType: Counter},
		DecisionTypeCancelWorkflowCounter:                 {metricName: "cancel_workflow_decision", metricType: Counter},
		DecisionTypeStartTimerCounter:                     {metricName: "start_timer_decision", metricType: Counter},
		DecisionTypeCancelActivityCounter:                 {metricName: "cancel_activity_decision", metricType: Counter},
		DecisionTypeCancelTimerCounter:                    {metricName: "cancel_timer_decision", metricType: Counter},
		DecisionTypeRecordMarkerCounter:                   {metricName: "record_marker_decision", metricType: Counter},
		DecisionTypeCancelExternalWorkflowCounter:         {metricName: "cancel_external_workflow_decision", metricType: Counter},
		DecisionTypeContinueAsNewCounter:                  {metricName: "continue_as_new_decision", metricType: Counter},
		DecisionTypeSignalExternalWorkflowCounter:         {metricName: "signal_external_workflow_decision", metricType: Counter},
		DecisionTypeUpsertWorkflowSearchAttributesCounter: {metricName: "upsert_workflow_search_attributes_decision", metricType: Counter},
		DecisionTypeChildWorkflowCounter:                  {metricName: "child_workflow_decision", metricType: Counter},
		EmptyCompletionDecisionsCounter:                   {metricName: "empty_completion_decisions", metricType: Counter},
		MultipleCompletionDecisionsCounter:                {metricName: "multiple_completion_decisions", metricType: Counter},
		FailedDecisionsCounter:                            {metricName: "failed_decisions", metricType: Counter},
		StaleMutableStateCounter:                          {metricName: "stale_mutable_state", metricType: Counter},
		AutoResetPointsLimitExceededCounter:               {metricName: "auto_reset_points_exceed_limit", metricType: Counter},
		AutoResetPointCorruptionCounter:                   {metricName: "auto_reset_point_corruption", metricType: Counter},
		ConcurrencyUpdateFailureCounter:                   {metricName: "concurrency_update_failure", metricType: Counter},
		ServiceErrShardOwnershipLostCounter:               {metricName: "service_errors_shard_ownership_lost", metricType: Counter},
		ServiceErrEventAlreadyStartedCounter:              {metricName: "service_errors_event_already_started", metricType: Counter},
		HeartbeatTimeoutCounter:                           {metricName: "heartbeat_timeout", metricType: Counter},
		ScheduleToStartTimeoutCounter:                     {metricName: "schedule_to_start_timeout", metricType: Counter},
		StartToCloseTimeoutCounter:                        {metricName: "start_to_close_timeout", metricType: Counter},
		ScheduleToCloseTimeoutCounter:                     {metricName: "schedule_to_close_timeout", metricType: Counter},
		NewTimerCounter:                                   {metricName: "new_timer", metricType: Counter},
		NewTimerNotifyCounter:                             {metricName: "new_timer_notifications", metricType: Counter},
		AcquireShardsCounter:                              {metricName: "acquire_shards_count", metricType: Counter},
		AcquireShardsLatency:                              {metricName: "acquire_shards_latency", metricType: Timer},
		ShardClosedCounter:                                {metricName: "shard_closed_count", metricType: Counter},
		ShardItemCreatedCounter:                           {metricName: "sharditem_created_count", metricType: Counter},
		ShardItemRemovedCounter:                           {metricName: "sharditem_removed_count", metricType: Counter},
		ShardItemAcquisitionLatency:                       {metricName: "sharditem_acquisition_latency", metricType: Timer},
		ShardInfoReplicationPendingTasksTimer:             {metricName: "shardinfo_replication_pending_task", metricType: Timer},
		ShardInfoTransferActivePendingTasksTimer:          {metricName: "shardinfo_transfer_active_pending_task", metricType: Timer},
		ShardInfoTransferStandbyPendingTasksTimer:         {metricName: "shardinfo_transfer_standby_pending_task", metricType: Timer},
		ShardInfoTimerActivePendingTasksTimer:             {metricName: "shardinfo_timer_active_pending_task", metricType: Timer},
		ShardInfoTimerStandbyPendingTasksTimer:            {metricName: "shardinfo_timer_standby_pending_task", metricType: Timer},
		ShardInfoReplicationLagTimer:                      {metricName: "shardinfo_replication_lag", metricType: Timer},
		ShardInfoTransferLagTimer:                         {metricName: "shardinfo_transfer_lag", metricType: Timer},
		ShardInfoTimerLagTimer:                            {metricName: "shardinfo_timer_lag", metricType: Timer},
		ShardInfoTransferDiffTimer:                        {metricName: "shardinfo_transfer_diff", metricType: Timer},
		ShardInfoTimerDiffTimer:                           {metricName: "shardinfo_timer_diff", metricType: Timer},
		ShardInfoTransferFailoverInProgressTimer:          {metricName: "shardinfo_transfer_failover_in_progress", metricType: Timer},
		ShardInfoTimerFailoverInProgressTimer:             {metricName: "shardinfo_timer_failover_in_progress", metricType: Timer},
		ShardInfoTransferFailoverLatencyTimer:             {metricName: "shardinfo_transfer_failover_latency", metricType: Timer},
		ShardInfoTimerFailoverLatencyTimer:                {metricName: "shardinfo_timer_failover_latency", metricType: Timer},
		SyncShardFromRemoteCounter:                        {metricName: "syncshard_remote_count", metricType: Counter},
		SyncShardFromRemoteFailure:                        {metricName: "syncshard_remote_failed", metricType: Counter},
		MembershipChangedCounter:                          {metricName: "membership_changed_count", metricType: Counter},
		NumShardsGauge:                                    {metricName: "numshards_gauge", metricType: Gauge},
		GetEngineForShardErrorCounter:                     {metricName: "get_engine_for_shard_errors", metricType: Counter},
		GetEngineForShardLatency:                          {metricName: "get_engine_for_shard_latency", metricType: Timer},
		RemoveEngineForShardLatency:                       {metricName: "remove_engine_for_shard_latency", metricType: Timer},
		CompleteDecisionWithStickyEnabledCounter:          {metricName: "complete_decision_sticky_enabled_count", metricType: Counter},
		CompleteDecisionWithStickyDisabledCounter:         {metricName: "complete_decision_sticky_disabled_count", metricType: Counter},
		DecisionHeartbeatTimeoutCounter:                   {metricName: "decision_heartbeat_timeout_count", metricType: Counter},
		HistoryEventNotificationQueueingLatency:           {metricName: "history_event_notification_queueing_latency", metricType: Timer},
		HistoryEventNotificationFanoutLatency:             {metricName: "history_event_notification_fanout_latency", metricType: Timer},
		HistoryEventNotificationInFlightMessageGauge:      {metricName: "history_event_notification_inflight_message_gauge", metricType: Gauge},
		HistoryEventNotificationFailDeliveryCount:         {metricName: "history_event_notification_fail_delivery_count", metricType: Counter},
		EmptyReplicationEventsCounter:                     {metricName: "empty_replication_events", metricType: Counter},
		DuplicateReplicationEventsCounter:                 {metricName: "duplicate_replication_events", metricType: Counter},
		StaleReplicationEventsCounter:                     {metricName: "stale_replication_events", metricType: Counter},
		ReplicationEventsSizeTimer:                        {metricName: "replication_events_size", metricType: Timer},
		BufferReplicationTaskTimer:                        {metricName: "buffer_replication_tasks", metricType: Timer},
		UnbufferReplicationTaskTimer:                      {metricName: "unbuffer_replication_tasks", metricType: Timer},
		HistoryConflictsCounter:                           {metricName: "history_conflicts", metricType: Counter},
		CompleteTaskFailedCounter:                         {metricName: "complete_task_fail_count", metricType: Counter},
		CacheRequests:                                     {metricName: "cache_requests", metricType: Counter},
		CacheFailures:                                     {metricName: "cache_errors", metricType: Counter},
		CacheLatency:                                      {metricName: "cache_latency", metricType: Timer},
		CacheMissCounter:                                  {metricName: "cache_miss", metricType: Counter},
		AcquireLockFailedCounter:                          {metricName: "acquire_lock_failed", metricType: Counter},
		WorkflowContextCleared:                            {metricName: "workflow_context_cleared", metricType: Counter},
		MutableStateSize:                                  {metricName: "mutable_state_size", metricType: Timer},
		ExecutionInfoSize:                                 {metricName: "execution_info_size", metricType: Timer},
		ActivityInfoSize:                                  {metricName: "activity_info_size", metricType: Timer},
		TimerInfoSize:                                     {metricName: "timer_info_size", metricType: Timer},
		ChildInfoSize:                                     {metricName: "child_info_size", metricType: Timer},
		SignalInfoSize:                                    {metricName: "signal_info", metricType: Timer},
		BufferedEventsSize:                                {metricName: "buffered_events_size", metricType: Timer},
		ActivityInfoCount:                                 {metricName: "activity_info_count", metricType: Timer},
		TimerInfoCount:                                    {metricName: "timer_info_count", metricType: Timer},
		ChildInfoCount:                                    {metricName: "child_info_count", metricType: Timer},
		SignalInfoCount:                                   {metricName: "signal_info_count", metricType: Timer},
		RequestCancelInfoCount:                            {metricName: "request_cancel_info_count", metricType: Timer},
		BufferedEventsCount:                               {metricName: "buffered_events_count", metricType: Timer},
		DeleteActivityInfoCount:                           {metricName: "delete_activity_info", metricType: Timer},
		DeleteTimerInfoCount:                              {metricName: "delete_timer_info", metricType: Timer},
		DeleteChildInfoCount:                              {metricName: "delete_child_info", metricType: Timer},
		DeleteSignalInfoCount:                             {metricName: "delete_signal_info", metricType: Timer},
		DeleteRequestCancelInfoCount:                      {metricName: "delete_request_cancel_info", metricType: Timer},
		WorkflowRetryBackoffTimerCount:                    {metricName: "workflow_retry_backoff_timer", metricType: Counter},
		WorkflowCronBackoffTimerCount:                     {metricName: "workflow_cron_backoff_timer", metricType: Counter},
		WorkflowCleanupDeleteCount:                        {metricName: "workflow_cleanup_delete", metricType: Counter},
		WorkflowCleanupArchiveCount:                       {metricName: "workflow_cleanup_archive", metricType: Counter},
		WorkflowCleanupNopCount:                           {metricName: "workflow_cleanup_nop", metricType: Counter},
		WorkflowCleanupDeleteHistoryInlineCount:           {metricName: "workflow_cleanup_delete_history_inline", metricType: Counter},
		WorkflowSuccessCount:                              {metricName: "workflow_success", metricType: Counter},
		WorkflowCancelCount:                               {metricName: "workflow_cancel", metricType: Counter},
		WorkflowFailedCount:                               {metricName: "workflow_failed", metricType: Counter},
		WorkflowTimeoutCount:                              {metricName: "workflow_timeout", metricType: Counter},
		WorkflowTerminateCount:                            {metricName: "workflow_terminate", metricType: Counter},
		ArchiverClientSendSignalCount:                     {metricName: "archiver_client_sent_signal", metricType: Counter},
		ArchiverClientSendSignalFailureCount:              {metricName: "archiver_client_send_signal_error", metricType: Counter},
		ArchiverClientHistoryRequestCount:                 {metricName: "archiver_client_history_request", metricType: Counter},
		ArchiverClientHistoryInlineArchiveAttemptCount:    {metricName: "archiver_client_history_inline_archive_attempt", metricType: Counter},
		ArchiverClientHistoryInlineArchiveFailureCount:    {metricName: "archiver_client_history_inline_archive_failure", metricType: Counter},
		ArchiverClientVisibilityRequestCount:              {metricName: "archiver_client_visibility_request", metricType: Counter},
		ArchiverClientVisibilityInlineArchiveAttemptCount: {metricName: "archiver_client_visibility_inline_archive_attempt", metricType: Counter},
		ArchiverClientVisibilityInlineArchiveFailureCount: {metricName: "archiver_client_visibility_inline_archive_failure", metricType: Counter},
		LastRetrievedMessageID:                            {metricName: "last_retrieved_message_id", metricType: Gauge},
		LastProcessedMessageID:                            {metricName: "last_processed_message_id", metricType: Gauge},
		ReplicationTasksApplied:                           {metricName: "replication_tasks_applied", metricType: Counter},
		ReplicationTasksFailed:                            {metricName: "replication_tasks_failed", metricType: Counter},
		ReplicationTasksLag:                               {metricName: "replication_tasks_lag", metricType: Timer},
		ReplicationTasksFetched:                           {metricName: "replication_tasks_fetched", metricType: Timer},
		ReplicationTasksReturned:                          {metricName: "replication_tasks_returned", metricType: Timer},
		ReplicationDLQFailed:                              {metricName: "replication_dlq_enqueue_failed", metricType: Counter},
		ReplicationDLQMaxLevelGauge:                       {metricName: "replication_dlq_max_level", metricType: Gauge},
		ReplicationDLQAckLevelGauge:                       {metricName: "replication_dlq_ack_level", metricType: Gauge},
		GetReplicationMessagesForShardLatency:             {metricName: "get_replication_messages_for_shard", metricType: Timer},
		GetDLQReplicationMessagesLatency:                  {metricName: "get_dlq_replication_messages", metricType: Timer},
		EventReapplySkippedCount:                          {metricName: "event_reapply_skipped_count", metricType: Counter},
		DirectQueryDispatchLatency:                        {metricName: "direct_query_dispatch_latency", metricType: Timer},
		DirectQueryDispatchStickyLatency:                  {metricName: "direct_query_dispatch_sticky_latency", metricType: Timer},
		DirectQueryDispatchNonStickyLatency:               {metricName: "direct_query_dispatch_non_sticky_latency", metricType: Timer},
		DirectQueryDispatchStickySuccessCount:             {metricName: "direct_query_dispatch_sticky_success", metricType: Counter},
		DirectQueryDispatchNonStickySuccessCount:          {metricName: "direct_query_dispatch_non_sticky_success", metricType: Counter},
		DirectQueryDispatchClearStickinessLatency:         {metricName: "direct_query_dispatch_clear_stickiness_latency", metricType: Timer},
		DirectQueryDispatchClearStickinessSuccessCount:    {metricName: "direct_query_dispatch_clear_stickiness_success", metricType: Counter},
		DirectQueryDispatchTimeoutBeforeNonStickyCount:    {metricName: "direct_query_dispatch_timeout_before_non_sticky", metricType: Counter},
		DecisionTaskQueryLatency:                          {metricName: "decision_task_query_latency", metricType: Timer},
		ConsistentQueryTimeoutCount:                       {metricName: "consistent_query_timeout", metricType: Counter},
		QueryBeforeFirstDecisionCount:                     {metricName: "query_before_first_decision", metricType: Counter},
		QueryBufferExceededCount:                          {metricName: "query_buffer_exceeded", metricType: Counter},
		QueryRegistryInvalidStateCount:                    {metricName: "query_registry_invalid_state", metricType: Counter},
		WorkerNotSupportsConsistentQueryCount:             {metricName: "worker_not_supports_consistent_query", metricType: Counter},
		DecisionStartToCloseTimeoutOverrideCount:          {metricName: "decision_start_to_close_timeout_overrides", metricType: Counter},
		WorkflowExecutionStartToCloseTimeoutOverrideCount: {metricName: "workflow_execution_start_to_close_timeout_overrides", metricType: Counter},
		ReplicationTaskCleanupCount:                       {metricName: "replication_task_cleanup_count", metricType: Counter},
		ReplicationTaskCleanupFailure:                     {metricName: "replication_task_cleanup_failed", metricType: Counter},
		MutableStateChecksumMismatch:                      {metricName: "mutable_state_checksum_mismatch", metricType: Counter},
		MutableStateChecksumInvalidated:                   {metricName: "mutable_state_checksum_invalidated", metricType: Counter},
	},
	Matching: {
		PollSuccessPerTaskListCounter:            {metricName: "poll_success_per_tl", metricRollupName: "poll_success"},
		PollTimeoutPerTaskListCounter:            {metricName: "poll_timeouts_per_tl", metricRollupName: "poll_timeouts"},
		PollSuccessWithSyncPerTaskListCounter:    {metricName: "poll_success_sync_per_tl", metricRollupName: "poll_success_sync"},
		LeaseRequestPerTaskListCounter:           {metricName: "lease_requests_per_tl", metricRollupName: "lease_requests"},
		LeaseFailurePerTaskListCounter:           {metricName: "lease_failures_per_tl", metricRollupName: "lease_failures"},
		ConditionFailedErrorPerTaskListCounter:   {metricName: "condition_failed_errors_per_tl", metricRollupName: "condition_failed_errors"},
		RespondQueryTaskFailedPerTaskListCounter: {metricName: "respond_query_failed_per_tl", metricRollupName: "respond_query_failed"},
		SyncThrottlePerTaskListCounter:           {metricName: "sync_throttle_count_per_tl", metricRollupName: "sync_throttle_count"},
		BufferThrottlePerTaskListCounter:         {metricName: "buffer_throttle_count_per_tl", metricRollupName: "buffer_throttle_count"},
		ExpiredTasksPerTaskListCounter:           {metricName: "tasks_expired_per_tl", metricRollupName: "tasks_expired"},
		ForwardedPerTaskListCounter:              {metricName: "forwarded_per_tl", metricRollupName: "forwarded"},
		ForwardTaskCallsPerTaskList:              {metricName: "forward_task_calls_per_tl", metricRollupName: "forward_task_calls"},
		ForwardTaskErrorsPerTaskList:             {metricName: "forward_task_errors_per_tl", metricRollupName: "forward_task_errors"},
		ForwardQueryCallsPerTaskList:             {metricName: "forward_query_calls_per_tl", metricRollupName: "forward_query_calls"},
		ForwardQueryErrorsPerTaskList:            {metricName: "forward_query_errors_per_tl", metricRollupName: "forward_query_errors"},
		ForwardPollCallsPerTaskList:              {metricName: "forward_poll_calls_per_tl", metricRollupName: "forward_poll_calls"},
		ForwardPollErrorsPerTaskList:             {metricName: "forward_poll_errors_per_tl", metricRollupName: "forward_poll_errors"},
		SyncMatchLatencyPerTaskList:              {metricName: "syncmatch_latency_per_tl", metricRollupName: "syncmatch_latency", metricType: Timer},
		AsyncMatchLatencyPerTaskList:             {metricName: "asyncmatch_latency_per_tl", metricRollupName: "asyncmatch_latency", metricType: Timer},
		ForwardTaskLatencyPerTaskList:            {metricName: "forward_task_latency_per_tl", metricRollupName: "forward_task_latency"},
		ForwardQueryLatencyPerTaskList:           {metricName: "forward_query_latency_per_tl", metricRollupName: "forward_query_latency"},
		ForwardPollLatencyPerTaskList:            {metricName: "forward_poll_latency_per_tl", metricRollupName: "forward_poll_latency"},
		LocalToLocalMatchPerTaskListCounter:      {metricName: "local_to_local_matches_per_tl", metricRollupName: "local_to_local_matches"},
		LocalToRemoteMatchPerTaskListCounter:     {metricName: "local_to_remote_matches_per_tl", metricRollupName: "local_to_remote_matches"},
		RemoteToLocalMatchPerTaskListCounter:     {metricName: "remote_to_local_matches_per_tl", metricRollupName: "remote_to_local_matches"},
		RemoteToRemoteMatchPerTaskListCounter:    {metricName: "remote_to_remote_matches_per_tl", metricRollupName: "remote_to_remote_matches"},
	},
	Worker: {
		ReplicatorMessages:                            {metricName: "replicator_messages"},
		ReplicatorFailures:                            {metricName: "replicator_errors"},
		ReplicatorMessagesDropped:                     {metricName: "replicator_messages_dropped"},
		ReplicatorLatency:                             {metricName: "replicator_latency"},
		ReplicatorDLQFailures:                         {metricName: "replicator_dlq_enqueue_fails", metricType: Counter},
		ESProcessorRequests:                           {metricName: "es_processor_requests"},
		ESProcessorRetries:                            {metricName: "es_processor_retries"},
		ESProcessorFailures:                           {metricName: "es_processor_errors"},
		ESProcessorCorruptedData:                      {metricName: "es_processor_corrupted_data"},
		ESProcessorProcessMsgLatency:                  {metricName: "es_processor_process_msg_latency", metricType: Timer},
		IndexProcessorCorruptedData:                   {metricName: "index_processor_corrupted_data"},
		IndexProcessorProcessMsgLatency:               {metricName: "index_processor_process_msg_latency", metricType: Timer},
		ArchiverNonRetryableErrorCount:                {metricName: "archiver_non_retryable_error"},
		ArchiverStartedCount:                          {metricName: "archiver_started"},
		ArchiverStoppedCount:                          {metricName: "archiver_stopped"},
		ArchiverCoroutineStartedCount:                 {metricName: "archiver_coroutine_started"},
		ArchiverCoroutineStoppedCount:                 {metricName: "archiver_coroutine_stopped"},
		ArchiverHandleHistoryRequestLatency:           {metricName: "archiver_handle_history_request_latency"},
		ArchiverHandleVisibilityRequestLatency:        {metricName: "archiver_handle_visibility_request_latency"},
		ArchiverUploadWithRetriesLatency:              {metricName: "archiver_upload_with_retries_latency"},
		ArchiverDeleteWithRetriesLatency:              {metricName: "archiver_delete_with_retries_latency"},
		ArchiverUploadFailedAllRetriesCount:           {metricName: "archiver_upload_failed_all_retries"},
		ArchiverUploadSuccessCount:                    {metricName: "archiver_upload_success"},
		ArchiverDeleteFailedAllRetriesCount:           {metricName: "archiver_delete_failed_all_retries"},
		ArchiverDeleteSuccessCount:                    {metricName: "archiver_delete_success"},
		ArchiverHandleVisibilityFailedAllRetiresCount: {metricName: "archiver_handle_visibility_failed_all_retries"},
		ArchiverHandleVisibilitySuccessCount:          {metricName: "archiver_handle_visibility_success"},
		ArchiverBacklogSizeGauge:                      {metricName: "archiver_backlog_size"},
		ArchiverPumpTimeoutCount:                      {metricName: "archiver_pump_timeout"},
		ArchiverPumpSignalThresholdCount:              {metricName: "archiver_pump_signal_threshold"},
		ArchiverPumpTimeoutWithoutSignalsCount:        {metricName: "archiver_pump_timeout_without_signals"},
		ArchiverPumpSignalChannelClosedCount:          {metricName: "archiver_pump_signal_channel_closed"},
		ArchiverWorkflowStartedCount:                  {metricName: "archiver_workflow_started"},
		ArchiverNumPumpedRequestsCount:                {metricName: "archiver_num_pumped_requests"},
		ArchiverNumHandledRequestsCount:               {metricName: "archiver_num_handled_requests"},
		ArchiverPumpedNotEqualHandledCount:            {metricName: "archiver_pumped_not_equal_handled"},
		ArchiverHandleAllRequestsLatency:              {metricName: "archiver_handle_all_requests_latency"},
		ArchiverWorkflowStoppingCount:                 {metricName: "archiver_workflow_stopping"},
		TaskProcessedCount:                            {metricName: "task_processed", metricType: Gauge},
		TaskDeletedCount:                              {metricName: "task_deleted", metricType: Gauge},
		TaskListProcessedCount:                        {metricName: "tasklist_processed", metricType: Gauge},
		TaskListDeletedCount:                          {metricName: "tasklist_deleted", metricType: Gauge},
		TaskListOutstandingCount:                      {metricName: "tasklist_outstanding", metricType: Gauge},
		ExecutionsOutstandingCount:                    {metricName: "executions_outstanding", metricType: Gauge},
		StartedCount:                                  {metricName: "started", metricType: Counter},
		StoppedCount:                                  {metricName: "stopped", metricType: Counter},
		ExecutorTasksDeferredCount:                    {metricName: "executor_deferred", metricType: Counter},
		ExecutorTasksDroppedCount:                     {metricName: "executor_dropped", metricType: Counter},
		BatcherProcessorSuccess:                       {metricName: "batcher_processor_requests", metricType: Counter},
		BatcherProcessorFailures:                      {metricName: "batcher_processor_errors", metricType: Counter},
		HistoryScavengerSuccessCount:                  {metricName: "scavenger_success", metricType: Counter},
		HistoryScavengerErrorCount:                    {metricName: "scavenger_errors", metricType: Counter},
		HistoryScavengerSkipCount:                     {metricName: "scavenger_skips", metricType: Counter},
		ParentClosePolicyProcessorSuccess:             {metricName: "parent_close_policy_processor_requests", metricType: Counter},
		ParentClosePolicyProcessorFailures:            {metricName: "parent_close_policy_processor_errors", metricType: Counter},
		NamespaceReplicationEnqueueDLQCount:           {metricName: "namespace_replication_dlq_enqueue_requests", metricType: Counter},
	},
}

// ErrorClass is an enum to help with classifying SLA vs. non-SLA errors (SLA = "service level agreement")
type ErrorClass uint8

const (
	// NoError indicates that there is no error (error should be nil)
	NoError = ErrorClass(iota)
	// UserError indicates that this is NOT an SLA-reportable error
	UserError
	// InternalError indicates that this is an SLA-reportable error
	InternalError
)

// Empty returns true if the metricName is an empty string
func (mn MetricName) Empty() bool {
	return mn == ""
}

// String returns string representation of this metric name
func (mn MetricName) String() string {
	return string(mn)
}<|MERGE_RESOLUTION|>--- conflicted
+++ resolved
@@ -1522,7 +1522,6 @@
 
 // Common Metrics enum
 const (
-<<<<<<< HEAD
 	ServiceRequests = iota
 	ServiceFailures
 	ServiceCriticalFailures
@@ -1541,29 +1540,8 @@
 	ServiceErrClientVersionNotSupportedCounter
 	ServiceErrIncompleteHistoryCounter
 	ServiceErrNonDeterministicCounter
-=======
-	CadenceRequests = iota
-	CadenceFailures
-	CadenceCriticalFailures
-	CadenceLatency
-	CadenceErrBadRequestCounter
-	CadenceErrDomainNotActiveCounter
-	CadenceErrServiceBusyCounter
-	CadenceErrEntityNotExistsCounter
-	CadenceErrExecutionAlreadyStartedCounter
-	CadenceErrDomainAlreadyExistsCounter
-	CadenceErrCancellationAlreadyRequestedCounter
-	CadenceErrQueryFailedCounter
-	CadenceErrLimitExceededCounter
-	CadenceErrContextTimeoutCounter
-	CadenceErrRetryTaskCounter
-	CadenceErrBadBinaryCounter
-	CadenceErrClientVersionNotSupportedCounter
-	CadenceErrIncompleteHistoryCounter
-	CadenceErrNonDeterministicCounter
-	CadenceErrUnauthorizedCounter
-	CadenceErrAuthorizeFailedCounter
->>>>>>> 651a26b2
+	ServiceErrUnauthorizedCounter
+	ServiceErrAuthorizeFailedCounter
 	PersistenceRequests
 	PersistenceFailures
 	PersistenceLatency
@@ -1587,15 +1565,10 @@
 	ClientRedirectionFailures
 	ClientRedirectionLatency
 
-<<<<<<< HEAD
+	ServiceAuthorizationLatency
+
 	NamespaceCachePrepareCallbacksLatency
 	NamespaceCacheCallbacksLatency
-=======
-	CadenceAuthorizationLatency
-
-	DomainCachePrepareCallbacksLatency
-	DomainCacheCallbacksLatency
->>>>>>> 651a26b2
 
 	HistorySize
 	HistoryCount
@@ -1653,26 +1626,25 @@
 	NamespaceReplicationDLQMaxLevelGauge
 
 	// common metrics that are emitted per task list
-	CadenceRequestsPerTaskList
-	CadenceFailuresPerTaskList
-	CadenceLatencyPerTaskList
-	CadenceErrBadRequestPerTaskListCounter
-	CadenceErrDomainNotActivePerTaskListCounter
-	CadenceErrServiceBusyPerTaskListCounter
-	CadenceErrEntityNotExistsPerTaskListCounter
-	CadenceErrExecutionAlreadyStartedPerTaskListCounter
-	CadenceErrDomainAlreadyExistsPerTaskListCounter
-	CadenceErrCancellationAlreadyRequestedPerTaskListCounter
-	CadenceErrQueryFailedPerTaskListCounter
-	CadenceErrLimitExceededPerTaskListCounter
-	CadenceErrContextTimeoutPerTaskListCounter
-	CadenceErrRetryTaskPerTaskListCounter
-	CadenceErrBadBinaryPerTaskListCounter
-	CadenceErrClientVersionNotSupportedPerTaskListCounter
-	CadenceErrIncompleteHistoryPerTaskListCounter
-	CadenceErrNonDeterministicPerTaskListCounter
-	CadenceErrUnauthorizedPerTaskListCounter
-	CadenceErrAuthorizeFailedPerTaskListCounter
+	ServiceRequestsPerTaskList
+	ServiceFailuresPerTaskList
+	ServiceLatencyPerTaskList
+	ServiceErrInvalidArgumentPerTaskListCounter
+	ServiceErrNamespaceNotActivePerTaskListCounter
+	ServiceErrResourceExhaustedPerTaskListCounter
+	ServiceErrNotFoundPerTaskListCounter
+	ServiceErrExecutionAlreadyStartedPerTaskListCounter
+	ServiceErrNamespaceAlreadyExistsPerTaskListCounter
+	ServiceErrCancellationAlreadyRequestedPerTaskListCounter
+	ServiceErrQueryFailedPerTaskListCounter
+	ServiceErrContextTimeoutPerTaskListCounter
+	ServiceErrRetryTaskPerTaskListCounter
+	ServiceErrBadBinaryPerTaskListCounter
+	ServiceErrClientVersionNotSupportedPerTaskListCounter
+	ServiceErrIncompleteHistoryPerTaskListCounter
+	ServiceErrNonDeterministicPerTaskListCounter
+	ServiceErrUnauthorizedPerTaskListCounter
+	ServiceErrAuthorizeFailedPerTaskListCounter
 
 	NumCommonMetrics // Needs to be last on this list for iota numbering
 )
@@ -1945,7 +1917,6 @@
 // MetricDefs record the metrics for all services
 var MetricDefs = map[ServiceIdx]map[int]metricDefinition{
 	Common: {
-<<<<<<< HEAD
 		ServiceRequests:                                     {metricName: "service_requests", metricType: Counter},
 		ServiceFailures:                                     {metricName: "service_errors", metricType: Counter},
 		ServiceCriticalFailures:                             {metricName: "service_errors_critical", metricType: Counter},
@@ -1964,29 +1935,8 @@
 		ServiceErrClientVersionNotSupportedCounter:          {metricName: "service_errors_client_version_not_supported", metricType: Counter},
 		ServiceErrIncompleteHistoryCounter:                  {metricName: "service_errors_incomplete_history", metricType: Counter},
 		ServiceErrNonDeterministicCounter:                   {metricName: "service_errors_nondeterministic", metricType: Counter},
-=======
-		CadenceRequests:                                     {metricName: "cadence_requests", metricType: Counter},
-		CadenceFailures:                                     {metricName: "cadence_errors", metricType: Counter},
-		CadenceCriticalFailures:                             {metricName: "cadence_errors_critical", metricType: Counter},
-		CadenceLatency:                                      {metricName: "cadence_latency", metricType: Timer},
-		CadenceErrBadRequestCounter:                         {metricName: "cadence_errors_bad_request", metricType: Counter},
-		CadenceErrDomainNotActiveCounter:                    {metricName: "cadence_errors_domain_not_active", metricType: Counter},
-		CadenceErrServiceBusyCounter:                        {metricName: "cadence_errors_service_busy", metricType: Counter},
-		CadenceErrEntityNotExistsCounter:                    {metricName: "cadence_errors_entity_not_exists", metricType: Counter},
-		CadenceErrExecutionAlreadyStartedCounter:            {metricName: "cadence_errors_execution_already_started", metricType: Counter},
-		CadenceErrDomainAlreadyExistsCounter:                {metricName: "cadence_errors_domain_already_exists", metricType: Counter},
-		CadenceErrCancellationAlreadyRequestedCounter:       {metricName: "cadence_errors_cancellation_already_requested", metricType: Counter},
-		CadenceErrQueryFailedCounter:                        {metricName: "cadence_errors_query_failed", metricType: Counter},
-		CadenceErrLimitExceededCounter:                      {metricName: "cadence_errors_limit_exceeded", metricType: Counter},
-		CadenceErrContextTimeoutCounter:                     {metricName: "cadence_errors_context_timeout", metricType: Counter},
-		CadenceErrRetryTaskCounter:                          {metricName: "cadence_errors_retry_task", metricType: Counter},
-		CadenceErrBadBinaryCounter:                          {metricName: "cadence_errors_bad_binary", metricType: Counter},
-		CadenceErrClientVersionNotSupportedCounter:          {metricName: "cadence_errors_client_version_not_supported", metricType: Counter},
-		CadenceErrIncompleteHistoryCounter:                  {metricName: "cadence_errors_incomplete_history", metricType: Counter},
-		CadenceErrNonDeterministicCounter:                   {metricName: "cadence_errors_nondeterministic", metricType: Counter},
-		CadenceErrUnauthorizedCounter:                       {metricName: "cadence_errors_unauthorized", metricType: Counter},
-		CadenceErrAuthorizeFailedCounter:                    {metricName: "cadence_errors_authorize_failed", metricType: Counter},
->>>>>>> 651a26b2
+		ServiceErrUnauthorizedCounter:                       {metricName: "service_errors_unauthorized", metricType: Counter},
+		ServiceErrAuthorizeFailedCounter:                    {metricName: "service_errors_authorize_failed", metricType: Counter},
 		PersistenceRequests:                                 {metricName: "persistence_requests", metricType: Counter},
 		PersistenceFailures:                                 {metricName: "persistence_errors", metricType: Counter},
 		PersistenceLatency:                                  {metricName: "persistence_latency", metricType: Timer},
@@ -2001,26 +1951,15 @@
 		PersistenceErrNamespaceAlreadyExistsCounter:         {metricName: "persistence_errors_namespace_already_exists", metricType: Counter},
 		PersistenceErrBadRequestCounter:                     {metricName: "persistence_errors_bad_request", metricType: Counter},
 		PersistenceSampledCounter:                           {metricName: "persistence_sampled", metricType: Counter},
-<<<<<<< HEAD
 		ClientRequests:                                      {metricName: "client_requests", metricType: Counter},
 		ClientFailures:                                      {metricName: "client_errors", metricType: Counter},
 		ClientLatency:                                       {metricName: "client_latency", metricType: Timer},
 		ClientRedirectionRequests:                           {metricName: "client_redirection_requests", metricType: Counter},
 		ClientRedirectionFailures:                           {metricName: "client_redirection_errors", metricType: Counter},
 		ClientRedirectionLatency:                            {metricName: "client_redirection_latency", metricType: Timer},
+		ServiceAuthorizationLatency:                         {metricName: "service_authorization_latency", metricType: Timer},
 		NamespaceCachePrepareCallbacksLatency:               {metricName: "namespace_cache_prepare_callbacks_latency", metricType: Timer},
 		NamespaceCacheCallbacksLatency:                      {metricName: "namespace_cache_callbacks_latency", metricType: Timer},
-=======
-		CadenceClientRequests:                               {metricName: "cadence_client_requests", metricType: Counter},
-		CadenceClientFailures:                               {metricName: "cadence_client_errors", metricType: Counter},
-		CadenceClientLatency:                                {metricName: "cadence_client_latency", metricType: Timer},
-		CadenceDcRedirectionClientRequests:                  {metricName: "cadence_client_requests_redirection", metricType: Counter},
-		CadenceDcRedirectionClientFailures:                  {metricName: "cadence_client_errors_redirection", metricType: Counter},
-		CadenceDcRedirectionClientLatency:                   {metricName: "cadence_client_latency_redirection", metricType: Timer},
-		CadenceAuthorizationLatency:                         {metricName: "cadence_authorization_latency", metricType: Timer},
-		DomainCachePrepareCallbacksLatency:                  {metricName: "domain_cache_prepare_callbacks_latency", metricType: Timer},
-		DomainCacheCallbacksLatency:                         {metricName: "domain_cache_callbacks_latency", metricType: Timer},
->>>>>>> 651a26b2
 		HistorySize:                                         {metricName: "history_size", metricType: Timer},
 		HistoryCount:                                        {metricName: "history_count", metricType: Timer},
 		EventBlobSize:                                       {metricName: "event_blob_size", metricType: Timer},
@@ -2062,78 +2001,69 @@
 		MatchingClientForwardedCounter:                            {metricName: "forwarded", metricType: Counter},
 		MatchingClientInvalidTaskListName:                         {metricName: "invalid_task_list_name", metricType: Counter},
 
-<<<<<<< HEAD
 		NamespaceReplicationTaskAckLevelGauge: {metricName: "namespace_replication_task_ack_level", metricType: Gauge},
 		NamespaceReplicationDLQAckLevelGauge:  {metricName: "namespace_dlq_ack_level", metricType: Gauge},
 		NamespaceReplicationDLQMaxLevelGauge:  {metricName: "namespace_dlq_max_level", metricType: Gauge},
-=======
-		DomainReplicationTaskAckLevelGauge: {metricName: "domain_replication_task_ack_level", metricType: Gauge},
-		DomainReplicationDLQAckLevelGauge:  {metricName: "domain_dlq_ack_level", metricType: Gauge},
-		DomainReplicationDLQMaxLevelGauge:  {metricName: "domain_dlq_max_level", metricType: Gauge},
 
 		// per task list common metrics
 
-		CadenceRequestsPerTaskList: {
-			metricName: "cadence_requests_per_tl", metricRollupName: "cadence_requests", metricType: Counter,
+		ServiceRequestsPerTaskList: {
+			metricName: "service_requests_per_tl", metricRollupName: "service_requests", metricType: Counter,
 		},
-		CadenceFailuresPerTaskList: {
-			metricName: "cadence_errors_per_tl", metricRollupName: "cadence_errors", metricType: Counter,
+		ServiceFailuresPerTaskList: {
+			metricName: "service_errors_per_tl", metricRollupName: "service_errors", metricType: Counter,
 		},
-		CadenceLatencyPerTaskList: {
-			metricName: "cadence_latency_per_tl", metricRollupName: "cadence_latency", metricType: Timer,
+		ServiceLatencyPerTaskList: {
+			metricName: "service_latency_per_tl", metricRollupName: "service_latency", metricType: Timer,
 		},
-		CadenceErrBadRequestPerTaskListCounter: {
-			metricName: "cadence_errors_bad_request_per_tl", metricRollupName: "cadence_errors_bad_request", metricType: Counter,
+		ServiceErrInvalidArgumentPerTaskListCounter: {
+			metricName: "service_errors_invalid_argument_per_tl", metricRollupName: "service_errors_invalid_argument", metricType: Counter,
 		},
-		CadenceErrDomainNotActivePerTaskListCounter: {
-			metricName: "cadence_errors_domain_not_active_per_tl", metricRollupName: "cadence_errors_domain_not_active", metricType: Counter,
+		ServiceErrNamespaceNotActivePerTaskListCounter: {
+			metricName: "service_errors_namespace_not_active_per_tl", metricRollupName: "service_errors_namespace_not_active", metricType: Counter,
 		},
-		CadenceErrServiceBusyPerTaskListCounter: {
-			metricName: "cadence_errors_service_busy_per_tl", metricRollupName: "cadence_errors_service_busy", metricType: Counter,
+		ServiceErrResourceExhaustedPerTaskListCounter: {
+			metricName: "service_errors_resource_exhausted_per_tl", metricRollupName: "service_errors_resource_exhausted", metricType: Counter,
 		},
-		CadenceErrEntityNotExistsPerTaskListCounter: {
-			metricName: "cadence_errors_entity_not_exists_per_tl", metricRollupName: "cadence_errors_entity_not_exists", metricType: Counter,
+		ServiceErrNotFoundPerTaskListCounter: {
+			metricName: "service_errors_entity_not_found_per_tl", metricRollupName: "service_errors_entity_not_found", metricType: Counter,
 		},
-		CadenceErrExecutionAlreadyStartedPerTaskListCounter: {
-			metricName: "cadence_errors_execution_already_started_per_tl", metricRollupName: "cadence_errors_execution_already_started", metricType: Counter,
+		ServiceErrExecutionAlreadyStartedPerTaskListCounter: {
+			metricName: "service_errors_execution_already_started_per_tl", metricRollupName: "service_errors_execution_already_started", metricType: Counter,
 		},
-		CadenceErrDomainAlreadyExistsPerTaskListCounter: {
-			metricName: "cadence_errors_domain_already_exists_per_tl", metricRollupName: "cadence_errors_domain_already_exists", metricType: Counter,
+		ServiceErrNamespaceAlreadyExistsPerTaskListCounter: {
+			metricName: "service_errors_namespace_already_exists_per_tl", metricRollupName: "service_errors_namespace_already_exists", metricType: Counter,
 		},
-		CadenceErrCancellationAlreadyRequestedPerTaskListCounter: {
-			metricName: "cadence_errors_cancellation_already_requested_per_tl", metricRollupName: "cadence_errors_cancellation_already_requested", metricType: Counter,
+		ServiceErrCancellationAlreadyRequestedPerTaskListCounter: {
+			metricName: "service_errors_cancellation_already_requested_per_tl", metricRollupName: "service_errors_cancellation_already_requested", metricType: Counter,
 		},
-		CadenceErrQueryFailedPerTaskListCounter: {
-			metricName: "cadence_errors_query_failed_per_tl", metricRollupName: "cadence_errors_query_failed", metricType: Counter,
+		ServiceErrQueryFailedPerTaskListCounter: {
+			metricName: "service_errors_query_failed_per_tl", metricRollupName: "service_errors_query_failed", metricType: Counter,
 		},
-		CadenceErrLimitExceededPerTaskListCounter: {
-			metricName: "cadence_errors_limit_exceeded_per_tl", metricRollupName: "cadence_errors_limit_exceeded", metricType: Counter,
+		ServiceErrContextTimeoutPerTaskListCounter: {
+			metricName: "service_errors_context_timeout_per_tl", metricRollupName: "service_errors_context_timeout", metricType: Counter,
 		},
-		CadenceErrContextTimeoutPerTaskListCounter: {
-			metricName: "cadence_errors_context_timeout_per_tl", metricRollupName: "cadence_errors_context_timeout", metricType: Counter,
+		ServiceErrRetryTaskPerTaskListCounter: {
+			metricName: "service_errors_retry_task_per_tl", metricRollupName: "service_errors_retry_task", metricType: Counter,
 		},
-		CadenceErrRetryTaskPerTaskListCounter: {
-			metricName: "cadence_errors_retry_task_per_tl", metricRollupName: "cadence_errors_retry_task", metricType: Counter,
+		ServiceErrBadBinaryPerTaskListCounter: {
+			metricName: "service_errors_bad_binary_per_tl", metricRollupName: "service_errors_bad_binary", metricType: Counter,
 		},
-		CadenceErrBadBinaryPerTaskListCounter: {
-			metricName: "cadence_errors_bad_binary_per_tl", metricRollupName: "cadence_errors_bad_binary", metricType: Counter,
+		ServiceErrClientVersionNotSupportedPerTaskListCounter: {
+			metricName: "service_errors_client_version_not_supported_per_tl", metricRollupName: "service_errors_client_version_not_supported", metricType: Counter,
 		},
-		CadenceErrClientVersionNotSupportedPerTaskListCounter: {
-			metricName: "cadence_errors_client_version_not_supported_per_tl", metricRollupName: "cadence_errors_client_version_not_supported", metricType: Counter,
+		ServiceErrIncompleteHistoryPerTaskListCounter: {
+			metricName: "service_errors_incomplete_history_per_tl", metricRollupName: "service_errors_incomplete_history", metricType: Counter,
 		},
-		CadenceErrIncompleteHistoryPerTaskListCounter: {
-			metricName: "cadence_errors_incomplete_history_per_tl", metricRollupName: "cadence_errors_incomplete_history", metricType: Counter,
+		ServiceErrNonDeterministicPerTaskListCounter: {
+			metricName: "service_errors_nondeterministic_per_tl", metricRollupName: "service_errors_nondeterministic", metricType: Counter,
 		},
-		CadenceErrNonDeterministicPerTaskListCounter: {
-			metricName: "cadence_errors_nondeterministic_per_tl", metricRollupName: "cadence_errors_nondeterministic", metricType: Counter,
+		ServiceErrUnauthorizedPerTaskListCounter: {
+			metricName: "service_errors_unauthorized_per_tl", metricRollupName: "service_errors_unauthorized", metricType: Counter,
 		},
-		CadenceErrUnauthorizedPerTaskListCounter: {
-			metricName: "cadence_errors_unauthorized_per_tl", metricRollupName: "cadence_errors_unauthorized", metricType: Counter,
+		ServiceErrAuthorizeFailedPerTaskListCounter: {
+			metricName: "service_errors_authorize_failed_per_tl", metricRollupName: "service_errors_authorize_failed", metricType: Counter,
 		},
-		CadenceErrAuthorizeFailedPerTaskListCounter: {
-			metricName: "cadence_errors_authorize_failed_per_tl", metricRollupName: "cadence_errors_authorize_failed", metricType: Counter,
-		},
->>>>>>> 651a26b2
 	},
 	History: {
 		TaskRequests:                                      {metricName: "task_requests", metricType: Counter},
