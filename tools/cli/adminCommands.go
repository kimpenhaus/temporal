// The MIT License
//
// Copyright (c) 2020 Temporal Technologies Inc.  All rights reserved.
//
// Copyright (c) 2020 Uber Technologies, Inc.
//
// Permission is hereby granted, free of charge, to any person obtaining a copy
// of this software and associated documentation files (the "Software"), to deal
// in the Software without restriction, including without limitation the rights
// to use, copy, modify, merge, publish, distribute, sublicense, and/or sell
// copies of the Software, and to permit persons to whom the Software is
// furnished to do so, subject to the following conditions:
//
// The above copyright notice and this permission notice shall be included in
// all copies or substantial portions of the Software.
//
// THE SOFTWARE IS PROVIDED "AS IS", WITHOUT WARRANTY OF ANY KIND, EXPRESS OR
// IMPLIED, INCLUDING BUT NOT LIMITED TO THE WARRANTIES OF MERCHANTABILITY,
// FITNESS FOR A PARTICULAR PURPOSE AND NONINFRINGEMENT. IN NO EVENT SHALL THE
// AUTHORS OR COPYRIGHT HOLDERS BE LIABLE FOR ANY CLAIM, DAMAGES OR OTHER
// LIABILITY, WHETHER IN AN ACTION OF CONTRACT, TORT OR OTHERWISE, ARISING FROM,
// OUT OF OR IN CONNECTION WITH THE SOFTWARE OR THE USE OR OTHER DEALINGS IN
// THE SOFTWARE.

package cli

import (
	"encoding/json"
	"fmt"
	"io/ioutil"
	"strconv"
	"time"

	"github.com/gocql/gocql"
	"github.com/urfave/cli"
<<<<<<< HEAD
	eventpb "go.temporal.io/temporal-proto/event"
	executionpb "go.temporal.io/temporal-proto/execution"

	"github.com/temporalio/temporal/.gen/proto/adminservice"
	"github.com/temporalio/temporal/.gen/proto/persistenceblobs"
	"github.com/temporalio/temporal/common"
	"github.com/temporalio/temporal/common/auth"
	"github.com/temporalio/temporal/common/codec"
	"github.com/temporalio/temporal/common/log/loggerimpl"
	"github.com/temporalio/temporal/common/persistence"
	cassp "github.com/temporalio/temporal/common/persistence/cassandra"
	"github.com/temporalio/temporal/common/persistence/serialization"
	"github.com/temporalio/temporal/common/primitives"
	"github.com/temporalio/temporal/common/service/config"
	"github.com/temporalio/temporal/tools/cassandra"
=======

	"github.com/uber/cadence/.gen/go/admin"
	"github.com/uber/cadence/.gen/go/shared"
	"github.com/uber/cadence/common"
	"github.com/uber/cadence/common/auth"
	"github.com/uber/cadence/common/codec"
	"github.com/uber/cadence/common/log/loggerimpl"
	"github.com/uber/cadence/common/persistence"
	cassp "github.com/uber/cadence/common/persistence/cassandra"
	"github.com/uber/cadence/common/service/config"
	"github.com/uber/cadence/tools/cassandra"
>>>>>>> 651a26b2
)

const maxEventID = 9999

// AdminShowWorkflow shows history
func AdminShowWorkflow(c *cli.Context) {
	tid := c.String(FlagTreeID)
	bid := c.String(FlagBranchID)
	sid := c.Int(FlagShardID)
	outputFileName := c.String(FlagOutputFilename)

	session := connectToCassandra(c)
	serializer := persistence.NewPayloadSerializer()
	var history []*serialization.DataBlob
	if len(tid) != 0 {
		histV2 := cassp.NewHistoryV2PersistenceFromSession(session, loggerimpl.NewNopLogger())
		resp, err := histV2.ReadHistoryBranch(&persistence.InternalReadHistoryBranchRequest{
			TreeID:    primitives.MustParseUUID(tid),
			BranchID:  primitives.MustParseUUID(bid),
			MinNodeID: 1,
			MaxNodeID: maxEventID,
			PageSize:  maxEventID,
			ShardID:   sid,
		})
		if err != nil {
			ErrorAndExit("ReadHistoryBranch err", err)
		}

		history = resp.History
	} else {
		ErrorAndExit("need to specify TreeId/BranchId/ShardId", nil)
	}

	if len(history) == 0 {
		ErrorAndExit("no events", nil)
	}
	allEvents := &eventpb.History{}
	totalSize := 0
	for idx, b := range history {
		totalSize += len(b.Data)
		fmt.Printf("======== batch %v, blob len: %v ======\n", idx+1, len(b.Data))
		historyBatchThrift, err := serializer.DeserializeBatchEvents(b)
		if err != nil {
			ErrorAndExit("DeserializeBatchEvents err", err)
		}
		historyBatch := historyBatchThrift
		allEvents.Events = append(allEvents.Events, historyBatch...)
		encoder := codec.NewJSONPBEncoder()
		data, err := encoder.EncodeHistoryEvents(historyBatch)
		if err != nil {
			ErrorAndExit("EncodeHistoryEvents err", err)
		}
		fmt.Println(string(data))
	}
	fmt.Printf("======== total batches %v, total blob len: %v ======\n", len(history), totalSize)

	if outputFileName != "" {
		encoder := codec.NewJSONPBEncoder()
		data, err := encoder.EncodeHistoryEvents(allEvents.Events)
		if err != nil {
			ErrorAndExit("Failed to serialize history data.", err)
		}
		if err := ioutil.WriteFile(outputFileName, data, 0777); err != nil {
			ErrorAndExit("Failed to export history data file.", err)
		}
	}
}

// AdminDescribeWorkflow describe a new workflow execution for admin
func AdminDescribeWorkflow(c *cli.Context) {

	resp := describeMutableState(c)
	prettyPrintJSONObject(resp)

	if resp != nil {
		msStr := resp.GetMutableStateInDatabase()
		ms := persistence.WorkflowMutableState{}
		// TODO: this won't work for some cases because json.Unmarshal can't be used for proto object
		// Proper refactoring is required here: resp.GetMutableStateInDatabase() should return proto object.
		err := json.Unmarshal([]byte(msStr), &ms)
		if err != nil {
			ErrorAndExit("json.Unmarshal err", err)
		}
		currentBranchToken := ms.ExecutionInfo.BranchToken
		if ms.VersionHistories != nil {
			// if VersionHistories is set, then all branch infos are stored in VersionHistories
			currentVersionHistory, err := ms.VersionHistories.GetCurrentVersionHistory()
			if err != nil {
				ErrorAndExit("ms.VersionHistories.GetCurrentVersionHistory err", err)
			}
			currentBranchToken = currentVersionHistory.GetBranchToken()
		}

		branchInfo := persistenceblobs.HistoryBranch{}
		err = branchInfo.Unmarshal(currentBranchToken)
		if err != nil {
			ErrorAndExit("failed to unmarshal current branch token from proto", err)
		}
		prettyPrintJSONObject(branchInfo)
		if ms.ExecutionInfo.AutoResetPoints != nil {
			fmt.Println("auto-reset-points:")
			for _, p := range ms.ExecutionInfo.AutoResetPoints.Points {
				createT := time.Unix(0, p.GetCreatedTimeNano())
				expireT := time.Unix(0, p.GetExpiringTimeNano())
				fmt.Println(p.GetBinaryChecksum(), p.GetRunId(), p.GetFirstDecisionCompletedId(), p.GetResettable(), createT, expireT)
			}
		}
	}
}

func describeMutableState(c *cli.Context) *adminservice.DescribeWorkflowExecutionResponse {
	adminClient := cFactory.AdminClient(c)

	namespace := getRequiredGlobalOption(c, FlagNamespace)
	wid := getRequiredOption(c, FlagWorkflowID)
	rid := c.String(FlagRunID)

	ctx, cancel := newContext(c)
	defer cancel()

	resp, err := adminClient.DescribeWorkflowExecution(ctx, &adminservice.DescribeWorkflowExecutionRequest{
		Namespace: namespace,
		Execution: &executionpb.WorkflowExecution{
			WorkflowId: wid,
			RunId:      rid,
		},
	})
	if err != nil {
		ErrorAndExit("Get workflow mutableState failed", err)
	}
	return resp
}

// AdminDeleteWorkflow delete a workflow execution for admin
func AdminDeleteWorkflow(c *cli.Context) {
	wid := getRequiredOption(c, FlagWorkflowID)
	rid := c.String(FlagRunID)

	resp := describeMutableState(c)
	msStr := resp.GetMutableStateInDatabase()
	ms := persistence.WorkflowMutableState{}
	err := json.Unmarshal([]byte(msStr), &ms)
	if err != nil {
		ErrorAndExit("json.Unmarshal err", err)
	}
	namespaceID := ms.ExecutionInfo.NamespaceID
	skipError := c.Bool(FlagSkipErrorMode)
	session := connectToCassandra(c)
	shardID := resp.GetShardId()
	shardIDInt, err := strconv.Atoi(shardID)
	if err != nil {
		ErrorAndExit("strconv.Atoi(shardID) err", err)
	}

	branchTokens := [][]byte{ms.ExecutionInfo.BranchToken}
	if ms.VersionHistories != nil {
		// if VersionHistories is set, then all branch infos are stored in VersionHistories
		branchTokens = [][]byte{}
		for _, versionHistory := range ms.VersionHistories.ToProto().Histories {
			branchTokens = append(branchTokens, versionHistory.BranchToken)
		}
	}

	for _, branchToken := range branchTokens {
		branchInfo, err := serialization.HistoryBranchFromBlob(branchToken, common.EncodingTypeProto3.String())
		if err != nil {
			ErrorAndExit("HistoryBranchFromBlob decoder err", err)
		}
		fmt.Println("deleting history events for ...")
		prettyPrintJSONObject(branchInfo)
		histV2 := cassp.NewHistoryV2PersistenceFromSession(session, loggerimpl.NewNopLogger())
		err = histV2.DeleteHistoryBranch(&persistence.InternalDeleteHistoryBranchRequest{
			BranchInfo: branchInfo,
			ShardID:    shardIDInt,
		})
		if err != nil {
			if skipError {
				fmt.Println("failed to delete history, ", err)
			} else {
				ErrorAndExit("DeleteHistoryBranch err", err)
			}
		}
	}

	exeStore, _ := cassp.NewWorkflowExecutionPersistence(shardIDInt, session, loggerimpl.NewNopLogger())
	req := &persistence.DeleteWorkflowExecutionRequest{
		NamespaceID: namespaceID,
		WorkflowID:  wid,
		RunID:       rid,
	}

	err = exeStore.DeleteWorkflowExecution(req)
	if err != nil {
		if skipError {
			fmt.Println("delete mutableState row failed, ", err)
		} else {
			ErrorAndExit("delete mutableState row failed", err)
		}
	}
	fmt.Println("delete mutableState row successfully")

	deleteCurrentReq := &persistence.DeleteCurrentWorkflowExecutionRequest{
		NamespaceID: namespaceID,
		WorkflowID:  wid,
		RunID:       rid,
	}

	err = exeStore.DeleteCurrentWorkflowExecution(deleteCurrentReq)
	if err != nil {
		if skipError {
			fmt.Println("delete current row failed, ", err)
		} else {
			ErrorAndExit("delete current row failed", err)
		}
	}
	fmt.Println("delete current row successfully")
}

func readOneRow(query *gocql.Query) (map[string]interface{}, error) {
	result := make(map[string]interface{})
	err := query.MapScan(result)
	return result, err
}

func connectToCassandra(c *cli.Context) *gocql.Session {
	host := getRequiredOption(c, FlagDBAddress)
	if !c.IsSet(FlagDBPort) {
		ErrorAndExit("cassandra port is required", nil)
	}

	cassandraConfig := &config.Cassandra{
		Hosts:    host,
		Port:     c.Int(FlagDBPort),
		User:     c.String(FlagUsername),
		Password: c.String(FlagPassword),
		Keyspace: getRequiredOption(c, FlagKeyspace),
	}
	if c.Bool(FlagEnableTLS) {
		cassandraConfig.TLS = &auth.TLS{
			Enabled:                true,
			CertFile:               c.String(FlagTLSCertPath),
			KeyFile:                c.String(FlagTLSKeyPath),
			CaFile:                 c.String(FlagTLSCaPath),
			EnableHostVerification: c.Bool(FlagTLSEnableHostVerification),
		}
	}

	clusterCfg, err := cassandra.NewCassandraCluster(cassandraConfig, 10)
	if err != nil {
		ErrorAndExit("connect to Cassandra failed", err)
	}
	clusterCfg.SerialConsistency = gocql.LocalSerial
	clusterCfg.NumConns = 20
	clusterCfg.PoolConfig.HostSelectionPolicy = nil

	session, err := clusterCfg.CreateSession()
	if err != nil {
		ErrorAndExit("connect to Cassandra failed", err)
	}
	return session
}

// AdminGetNamespaceIDOrName map namespace
func AdminGetNamespaceIDOrName(c *cli.Context) {
	namespaceID := c.String(FlagNamespaceID)
	namespace := c.String(FlagNamespace)
	if len(namespaceID) == 0 && len(namespace) == 0 {
		ErrorAndExit("Need either namespace or namespaceId", nil)
	}

	session := connectToCassandra(c)

	if len(namespaceID) > 0 {
		tmpl := "select namespace from namespaces where id = ? "
		query := session.Query(tmpl, namespaceID)
		res, err := readOneRow(query)
		if err != nil {
			ErrorAndExit("readOneRow", err)
		}
		namespaceName := res["name"].(string)
		fmt.Printf("namespace for namespaceId %v is %v \n", namespaceID, namespaceName)
	} else {
		tmpl := "select namespace from namespaces_by_name where name = ?"
		tmplV2 := "select namespace from namespaces_by_name_v2 where namespaces_partition=0 and name = ?"

		query := session.Query(tmpl, namespace)
		res, err := readOneRow(query)
		if err != nil {
			fmt.Printf("v1 return error: %v , trying v2...\n", err)

			query := session.Query(tmplV2, namespace)
			res, err := readOneRow(query)
			if err != nil {
				ErrorAndExit("readOneRow for v2", err)
			}
			namespace := res["namespace"].(map[string]interface{})
			namespaceID := namespace["id"].(gocql.UUID).String()
			fmt.Printf("namespaceId for namespace %v is %v \n", namespace, namespaceID)
		} else {
			namespace := res["namespace"].(map[string]interface{})
			namespaceID := namespace["id"].(gocql.UUID).String()
			fmt.Printf("namespaceId for namespace %v is %v \n", namespace, namespaceID)
		}
	}
}

// AdminGetShardID get shardID
func AdminGetShardID(c *cli.Context) {
	wid := getRequiredOption(c, FlagWorkflowID)
	numberOfShards := c.Int(FlagNumberOfShards)

	if numberOfShards <= 0 {
		ErrorAndExit("numberOfShards is required", nil)
		return
	}
	shardID := common.WorkflowIDToHistoryShard(wid, numberOfShards)
	fmt.Printf("ShardId for workflowId: %v is %v \n", wid, shardID)
}

// AdminRemoveTask describes history host
func AdminRemoveTask(c *cli.Context) {
	adminClient := cFactory.AdminClient(c)

	shardID := getRequiredIntOption(c, FlagShardID)
	taskID := getRequiredInt64Option(c, FlagTaskID)
	typeID := getRequiredIntOption(c, FlagTaskType)
	var visibilityTimestamp int64
	if common.TaskType(typeID) == common.TaskTypeTimer {
		visibilityTimestamp = getRequiredInt64Option(c, FlagTaskVisibilityTimestamp)
	}

	ctx, cancel := newContext(c)
	defer cancel()

<<<<<<< HEAD
	req := &adminservice.RemoveTaskRequest{}

	req.ShardId = int32(sid)
	req.TaskId = taskID
	req.Type = int32(typeID)
=======
	req := &shared.RemoveTaskRequest{
		ShardID:             common.Int32Ptr(int32(shardID)),
		Type:                common.Int32Ptr(int32(typeID)),
		TaskID:              common.Int64Ptr(taskID),
		VisibilityTimestamp: common.Int64Ptr(visibilityTimestamp),
	}
>>>>>>> 651a26b2

	_, err := adminClient.RemoveTask(ctx, req)
	if err != nil {
		ErrorAndExit("Remove task has failed", err)
	}
}

// AdminShardManagement describes history host
func AdminShardManagement(c *cli.Context) {
	adminClient := cFactory.AdminClient(c)
	sid := getRequiredIntOption(c, FlagShardID)

	ctx, cancel := newContext(c)
	defer cancel()

	req := &adminservice.CloseShardRequest{}
	req.ShardId = int32(sid)

	_, err := adminClient.CloseShard(ctx, req)
	if err != nil {
		ErrorAndExit("Close shard task has failed", err)
	}
}

// AdminDescribeHistoryHost describes history host
func AdminDescribeHistoryHost(c *cli.Context) {
	adminClient := cFactory.AdminClient(c)

	wid := c.String(FlagWorkflowID)
	sid := c.Int(FlagShardID)
	addr := c.String(FlagHistoryAddress)
	printFully := c.Bool(FlagPrintFullyDetail)

	if len(wid) == 0 && !c.IsSet(FlagShardID) && len(addr) == 0 {
		ErrorAndExit("at least one of them is required to provide to lookup host: workflowId, shardId and host address", nil)
		return
	}

	ctx, cancel := newContext(c)
	defer cancel()

	req := &adminservice.DescribeHistoryHostRequest{}
	if len(wid) > 0 {
		req.ExecutionForHost = &executionpb.WorkflowExecution{WorkflowId: wid}
	}
	if c.IsSet(FlagShardID) {
		req.ShardIdForHost = int32(sid)
	}
	if len(addr) > 0 {
		req.HostAddress = addr
	}

	resp, err := adminClient.DescribeHistoryHost(ctx, req)
	if err != nil {
		ErrorAndExit("Describe history host failed", err)
	}

	if !printFully {
		resp.ShardIds = nil
	}
	prettyPrintJSONObject(resp)
}

// AdminRefreshWorkflowTasks refreshes all the tasks of a workflow
func AdminRefreshWorkflowTasks(c *cli.Context) {
	adminClient := cFactory.AdminClient(c)

	namespace := getRequiredGlobalOption(c, FlagNamespace)
	wid := getRequiredOption(c, FlagWorkflowID)
	rid := c.String(FlagRunID)

	ctx, cancel := newContext(c)
	defer cancel()

	_, err := adminClient.RefreshWorkflowTasks(ctx, &adminservice.RefreshWorkflowTasksRequest{
		Namespace: namespace,
		Execution: &executionpb.WorkflowExecution{
			WorkflowId: wid,
			RunId:      rid,
		},
	})
	if err != nil {
		ErrorAndExit("Refresh workflow task failed", err)
	} else {
		fmt.Println("Refresh workflow task succeeded.")
	}
}<|MERGE_RESOLUTION|>--- conflicted
+++ resolved
@@ -33,7 +33,6 @@
 
 	"github.com/gocql/gocql"
 	"github.com/urfave/cli"
-<<<<<<< HEAD
 	eventpb "go.temporal.io/temporal-proto/event"
 	executionpb "go.temporal.io/temporal-proto/execution"
 
@@ -49,19 +48,6 @@
 	"github.com/temporalio/temporal/common/primitives"
 	"github.com/temporalio/temporal/common/service/config"
 	"github.com/temporalio/temporal/tools/cassandra"
-=======
-
-	"github.com/uber/cadence/.gen/go/admin"
-	"github.com/uber/cadence/.gen/go/shared"
-	"github.com/uber/cadence/common"
-	"github.com/uber/cadence/common/auth"
-	"github.com/uber/cadence/common/codec"
-	"github.com/uber/cadence/common/log/loggerimpl"
-	"github.com/uber/cadence/common/persistence"
-	cassp "github.com/uber/cadence/common/persistence/cassandra"
-	"github.com/uber/cadence/common/service/config"
-	"github.com/uber/cadence/tools/cassandra"
->>>>>>> 651a26b2
 )
 
 const maxEventID = 9999
@@ -396,20 +382,12 @@
 	ctx, cancel := newContext(c)
 	defer cancel()
 
-<<<<<<< HEAD
-	req := &adminservice.RemoveTaskRequest{}
-
-	req.ShardId = int32(sid)
-	req.TaskId = taskID
-	req.Type = int32(typeID)
-=======
-	req := &shared.RemoveTaskRequest{
-		ShardID:             common.Int32Ptr(int32(shardID)),
-		Type:                common.Int32Ptr(int32(typeID)),
-		TaskID:              common.Int64Ptr(taskID),
-		VisibilityTimestamp: common.Int64Ptr(visibilityTimestamp),
-	}
->>>>>>> 651a26b2
+	req := &adminservice.RemoveTaskRequest{
+		ShardId:             int32(shardID),
+		Type:                int32(typeID),
+		TaskId:              taskID,
+		VisibilityTimestamp: visibilityTimestamp,
+	}
 
 	_, err := adminClient.RemoveTask(ctx, req)
 	if err != nil {
